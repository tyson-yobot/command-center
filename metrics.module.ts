--- conflicted
+++ resolved
@@ -1,10 +1,10 @@
 import axios from "axios";
 import { getApiKey, BASE_ID, METRICS_TABLE_NAME } from "./shared/airtableConfig";
 
-<<<<<<< HEAD
+
 const AIRTABLE_API_KEY = getApiKey();
 const TABLE_NAME = METRICS_TABLE_NAME;
-=======
+
 import { COMMAND_CENTER_BASE_ID, TABLE_NAMES, getAirtableApiKey } from "@shared/airtableConfig";
 
 import { AIRTABLE_BASES } from "./server/modules/airtable/airtableConfig";
@@ -29,7 +29,7 @@
 
 const BASE_ID = "appRt8V3tH4g5Z51f";
 const TABLE_NAME = "Command Center - Metrics Tracker Table";
->>>>>>> 3465ff94
+
 
 
 
