export function getAirtableApiKey(): string | undefined {
  return process.env.AIRTABLE_API_KEY;
}
<<<<<<< HEAD

export const COMMAND_CENTER_BASE_ID = 'appRt8V3tH4g5Z51f';
export const LEAD_ENGINE_BASE_ID = 'appb2F3D77tC4DWla';
export const OPS_BASE_ID = 'appCoAtCZdARb4AM2';
=======
export const BASE_ID = baseId;

>>>>>>> 66c25155

export const TABLE_NAMES = {
  METRICS_TRACKER: 'Command Center - Metrics Tracker Table',
  SCRAPED_LEADS: '📥 Scraped Leads (Universal)',
  INTEGRATION_TEST_LOG: 'Integration Test Log Table',
  FOLLOW_UP_REMINDER: '📞 Follow-Up Reminder Tracker',
  CCEVENTS: 'tblCCEVENTS',
};

<<<<<<< HEAD
=======
export function getAirtableApiKey(): string | undefined {
  return process.env.AIRTABLE_API_KEY;
}

export const COMMAND_CENTER_BASE_ID = 'appRt8V3tH4g5Z51f'; // Primary Command Center base
export const LEAD_ENGINE_BASE_ID = 'appb2F3D77tC4DWla';   // YoBot Lead Engine
export const OPS_BASE_ID = 'appCoAtCZdARb4AM2';          // Ops & Alerts base

export const SCRAPED_LEADS_TABLE = 'Scraped Leads (Universal) Table';
export const SCRAPED_LEADS_TABLE_NAME = '📥 Scraped Leads (Universal)';
>>>>>>> 66c25155
export const SCRAPED_LEADS_TABLE_ID = 'tblPRZ4nHbtj9opU';
export const SALES_ORDERS_TABLE = 'Sales Orders';

export function tableUrl(baseId: string, table: string): string {
  return `https://api.airtable.com/v0/${baseId}/${encodeURIComponent(table)}`;
}

export function recordUrl(baseId: string, table: string, recordId: string): string {
  return `${tableUrl(baseId, table)}/${recordId}`;
}
<|MERGE_RESOLUTION|>--- conflicted
+++ resolved
@@ -1,39 +1,23 @@
-export function getAirtableApiKey(): string | undefined {
-  return process.env.AIRTABLE_API_KEY;
-}
-<<<<<<< HEAD
-
-export const COMMAND_CENTER_BASE_ID = 'appRt8V3tH4g5Z51f';
-export const LEAD_ENGINE_BASE_ID = 'appb2F3D77tC4DWla';
-export const OPS_BASE_ID = 'appCoAtCZdARb4AM2';
-=======
-export const BASE_ID = baseId;
-
->>>>>>> 66c25155
-
-export const TABLE_NAMES = {
-  METRICS_TRACKER: 'Command Center - Metrics Tracker Table',
-  SCRAPED_LEADS: '📥 Scraped Leads (Universal)',
-  INTEGRATION_TEST_LOG: 'Integration Test Log Table',
-  FOLLOW_UP_REMINDER: '📞 Follow-Up Reminder Tracker',
-  CCEVENTS: 'tblCCEVENTS',
-};
-
-<<<<<<< HEAD
-=======
-export function getAirtableApiKey(): string | undefined {
-  return process.env.AIRTABLE_API_KEY;
+export function getAirtableApiKey(): string {
+  return 'paty41tSgNrAPUQZV.7c0df078d76ad5bb4ad1f6be2adbf7e0dec16fd9073fbd51f7b64745953bddfa';
 }
 
 export const COMMAND_CENTER_BASE_ID = 'appRt8V3tH4g5Z51f'; // Primary Command Center base
 export const LEAD_ENGINE_BASE_ID = 'appb2F3D77tC4DWla';   // YoBot Lead Engine
 export const OPS_BASE_ID = 'appCoAtCZdARb4AM2';          // Ops & Alerts base
 
-export const SCRAPED_LEADS_TABLE = 'Scraped Leads (Universal) Table';
+export const TABLE_NAMES = {
+  METRICS_TRACKER: '📊 Command Center · Metrics Tracker',
+  SCRAPED_LEADS: '📥 Scraped Leads (Universal)',
+  INTEGRATION_TEST_LOG: '🧪 Integration Test Log',
+  FOLLOW_UP_REMINDER: '📞 Follow-Up Reminder Tracker',
+  CCEVENTS: '📅 Calendar Events',
+};
+
+export const SCRAPED_LEADS_TABLE = '📥 Scraped Leads (Universal)';
 export const SCRAPED_LEADS_TABLE_NAME = '📥 Scraped Leads (Universal)';
->>>>>>> 66c25155
 export const SCRAPED_LEADS_TABLE_ID = 'tblPRZ4nHbtj9opU';
-export const SALES_ORDERS_TABLE = 'Sales Orders';
+export const SALES_ORDERS_TABLE = '🧾 Sales Orders';
 
 export function tableUrl(baseId: string, table: string): string {
   return `https://api.airtable.com/v0/${baseId}/${encodeURIComponent(table)}`;
