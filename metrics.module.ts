<<<<<<< HEAD
import axios from 'axios';
import { COMMAND_CENTER_BASE_ID, TABLE_NAMES, getAirtableApiKey } from './shared/airtableConfig';

const AIRTABLE_API_KEY = getAirtableApiKey();
if (!AIRTABLE_API_KEY) {
  console.warn('AIRTABLE_API_KEY is not set');
}
const BASE_ID = COMMAND_CENTER_BASE_ID;
const TABLE_NAME = TABLE_NAMES.METRICS_TRACKER;
=======
import axios from "axios";


import { COMMAND_CENTER_BASE_ID, TABLE_NAMES, getAirtableApiKey } from "./shared/airtableConfig";
import { AIRTABLE_BASES } from "./server/modules/airtable/airtableConfig";

const AIRTABLE_API_KEY = getAirtableApiKey();
const BASE_ID = AIRTABLE_BASES.COMMAND_CENTER.baseId;
const TABLE_NAME = AIRTABLE_BASES.COMMAND_CENTER.tables.METRICS_TRACKER;

if (!AIRTABLE_API_KEY || !BASE_ID || !TABLE_NAME) {
  console.error('Airtable configuration is incomplete. Please ensure AIRTABLE_API_KEY, COMMAND_CENTER_BASE_ID, and METRICS_TRACKER table name are properly set.');
  // Depending on the application's needs, you might want to throw an error or exit the process here.
  // For now, we'll just warn and proceed, which might lead to further errors.
}




>>>>>>> 66c25155

const BASE_URL = `https://api.airtable.com/v0/${BASE_ID}/${encodeURIComponent(TABLE_NAME)}`;
const headers = {
  Authorization: `Bearer ${AIRTABLE_API_KEY}`,
};

export async function fetchMetrics() {
  try {
    const response = await axios.get(BASE_URL, { headers });
    const records = response.data.records;
    const latest = records?.[0]?.fields || {};

    return {
      conversations: latest['fldcA7pxYCafK3DUw'] || 0,
      messages: latest['fldfPk5WrGABynlHl'] || 0,
      leads: latest['fldiGhisCfsshtBnP'] || 0,
      revenue: latest['fldwvwGDKQ2c8E7Hx'] || 0,
    };
  } catch (error) {
    console.error('Failed to fetch Airtable metrics:', error);
    return {
      conversations: 0,
      messages: 0,
      leads: 0,
      revenue: 0,
    };
  }
}
<|MERGE_RESOLUTION|>--- conflicted
+++ resolved
@@ -1,34 +1,45 @@
-<<<<<<< HEAD
-import axios from 'axios';
-import { COMMAND_CENTER_BASE_ID, TABLE_NAMES, getAirtableApiKey } from './shared/airtableConfig';
-
-const AIRTABLE_API_KEY = getAirtableApiKey();
-if (!AIRTABLE_API_KEY) {
-  console.warn('AIRTABLE_API_KEY is not set');
-}
-const BASE_ID = COMMAND_CENTER_BASE_ID;
-const TABLE_NAME = TABLE_NAMES.METRICS_TRACKER;
-=======
 import axios from "axios";
-
 
 import { COMMAND_CENTER_BASE_ID, TABLE_NAMES, getAirtableApiKey } from "./shared/airtableConfig";
 import { AIRTABLE_BASES } from "./server/modules/airtable/airtableConfig";
 
 const AIRTABLE_API_KEY = getAirtableApiKey();
-const BASE_ID = AIRTABLE_BASES.COMMAND_CENTER.baseId;
-const TABLE_NAME = AIRTABLE_BASES.COMMAND_CENTER.tables.METRICS_TRACKER;
+const BASE_ID = AIRTABLE_BASES?.COMMAND_CENTER?.baseId || COMMAND_CENTER_BASE_ID;
+const TABLE_NAME = AIRTABLE_BASES?.COMMAND_CENTER?.tables?.METRICS_TRACKER || TABLE_NAMES.METRICS_TRACKER;
 
 if (!AIRTABLE_API_KEY || !BASE_ID || !TABLE_NAME) {
-  console.error('Airtable configuration is incomplete. Please ensure AIRTABLE_API_KEY, COMMAND_CENTER_BASE_ID, and METRICS_TRACKER table name are properly set.');
-  // Depending on the application's needs, you might want to throw an error or exit the process here.
-  // For now, we'll just warn and proceed, which might lead to further errors.
+  console.error("❌ Airtable configuration missing: Check API key, Base ID, and Table Name");
+  process.exit(1);
 }
 
+const BASE_URL = `https://api.airtable.com/v0/${BASE_ID}/${encodeURIComponent(TABLE_NAME)}`;
+const headers = {
+  Authorization: `Bearer ${AIRTABLE_API_KEY}`,
+};
 
+export async function fetchMetrics() {
+  try {
+    const response = await axios.get(BASE_URL, { headers });
+    const records = response.data.records;
+    const latest = records?.[0]?.fields || {};
 
+    return {
+      conversations: latest["fldcA7pxYCafK3DUw"] || 0,
+      messages: latest["fldfPk5WrGABynlHl"] || 0,
+      leads: latest["fldiGhisCfsshtBnP"] || 0,
+      revenue: latest["fldwvwGDKQ2c8E7Hx"] || 0,
+    };
+  } catch (error) {
+    console.error("❌ Failed to fetch Airtable metrics:", error);
+    return {
+      conversations: 0,
+      messages: 0,
+      leads: 0,
+      revenue: 0,
+    };
+  }
+}
 
->>>>>>> 66c25155
 
 const BASE_URL = `https://api.airtable.com/v0/${BASE_ID}/${encodeURIComponent(TABLE_NAME)}`;
 const headers = {
