--- conflicted
+++ resolved
@@ -38,9 +38,8 @@
     this.baseId = 'appRt8V3tH4g5Z51f';
 
     this.tableId = 'tbly0fjE2M5uHET9X';
-<<<<<<< HEAD
+
     this.apiKey = process.env.AIRTABLE_API_KEY || '';
-=======
     this.apiKey = process.env.AIRTABLE_API_KEY as string;
 
     if (!this.apiKey) {
@@ -48,7 +47,6 @@
     }
 
 
->>>>>>> 04778362
     this.baseUrl = `https://api.airtable.com/v0/${this.baseId}/${this.tableId}`;
   }
 
