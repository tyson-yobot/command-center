/**
 * Command Center Metrics Tracker
 * Unified Airtable integration for all button actions
 * Base: YoBot® Command Center (Live Ops)
 * Base ID: appRt8V3tH4g5Z51f
 */

import type { Express } from "express";
<<<<<<< HEAD
import { COMMAND_CENTER_BASE_ID } from "../../config/airtableBase";
=======
import { COMMAND_CENTER_BASE_ID } from "@shared/airtableConfig";
>>>>>>> f83e9764

interface MetricsRecord {
  '🛠️ Triggered Action': string;
  'Status'?: string;
  'Triggered By': string;
  'Timestamp': string;
  'Source'?: string;
  'Pipeline'?: string;
  'Voice Trigger'?: boolean;
  '🎙️ Voice Source'?: string;
  'Call Type'?: string;
  'Pipeline Stage'?: string;
  'Calendar Name'?: string;
  'File Type'?: string;
  'Severity'?: string;
  'Session ID'?: string;
  'Voice Persona Test'?: boolean;
  'Selected Voice'?: string;
  'Trigger Type'?: string;
  'Channel'?: string;
  'Client ID'?: string;
  'Sales Status'?: string;
  'Workflow ID'?: string;
  'Export Type'?: string;
  'Export Status'?: string;
  'Export File'?: string;
  'Client Context'?: string;
  'Triggered From'?: string;
  'Method'?: string;
  'Result'?: string;
  'Voice Action'?: string;
  'Voice Status'?: string;
  'Caller'?: string;
  'System Status'?: string;
  'Initiator'?: string;
}

interface IntegrationTestRecord {
  'Triggered Action': string;
  'Triggered From': string;
  'Timestamp': string;
  'Tampering Flag': boolean;
}

class CommandCenterMetrics {
  private baseId = COMMAND_CENTER_BASE_ID;
  private metricsTableId = 'tbl7K5RthCtD69BE1'; // Command Center - Metrics Tracker Table
  private integrationTestTableId = 'tblIntegrationTest'; // Integration Test Log Table
  private apiKey: string;
  private localBackupLog: any[] = [];

  constructor() {
    this.apiKey = process.env.AIRTABLE_API_KEY as string;
    if (!this.apiKey) {
      throw new Error('AIRTABLE_API_KEY not configured for Command Center Metrics');
    }
  }

  private storeLocalBackup(logEntry: any): void {
    this.localBackupLog.push(logEntry);
    // Keep only last 1000 entries to prevent memory issues
    if (this.localBackupLog.length > 1000) {
      this.localBackupLog = this.localBackupLog.slice(-1000);
    }
  }

  getLocalBackupLog(): any[] {
    return this.localBackupLog;
  }

  private async makeAirtableRequest(method: string, endpoint: string, data?: any) {
    if (!this.apiKey) {
      console.log('Airtable API key not available, logging locally:', { method, endpoint, data });
      return { success: false, error: 'API key not configured' };
    }

    try {
      // Ensure proper API key format
      const authHeader = this.apiKey.startsWith('pat') ? 
        `Bearer ${this.apiKey}` : 
        `Bearer ${this.apiKey}`;

      const response = await fetch(`https://api.airtable.com/v0/${this.baseId}/${endpoint}`, {
        method,
        headers: {
          'Authorization': authHeader,
          'Content-Type': 'application/json',
          'User-Agent': 'YoBot-CommandCenter/1.0'
        },
        body: data ? JSON.stringify(data) : undefined
      });

      const responseText = await response.text();
      
      if (!response.ok) {
        console.error(`Airtable API Error ${response.status}:`, responseText);
        throw new Error(`Airtable API error: ${response.status} - ${responseText}`);
      }

      return JSON.parse(responseText);
    } catch (error) {
      console.error('Airtable request failed:', error);
      return { success: false, error: error.message };
    }
  }

  async logMetricsAction(record: MetricsRecord): Promise<any> {
    const timestamp = new Date().toISOString();
    const data = {
      records: [{
        fields: {
          ...record,
          'Timestamp': timestamp
        }
      }]
    };

    // Always log locally for immediate tracking
    const localLog = {
      action: record['Triggered Action'],
      user: record['Triggered By'],
      timestamp,
      data: record
    };
    
    console.log(`📊 Command Center Action: ${record['🛠️ Triggered Action']} by ${record['Triggered By']} at ${timestamp}`);
    
    // Attempt Airtable logging
    const result = await this.makeAirtableRequest('POST', this.metricsTableId, data);
    
    if (result.success === false) {
      // Store in local backup for later sync
      this.storeLocalBackup(localLog);
    }
    
    return result;
  }

  async logIntegrationTest(record: IntegrationTestRecord): Promise<any> {
    const data = {
      records: [{
        fields: {
          ...record,
          'Timestamp': new Date().toISOString(),
          'Tampering Flag': false
        }
      }]
    };

    const result = await this.makeAirtableRequest('POST', this.integrationTestTableId, data);
    console.log(`🛡️ Logged to Integration Test Log: ${record['Triggered Action']}`);
    return result;
  }

  async updateMetricsRecord(recordId: string, updates: Partial<MetricsRecord>): Promise<any> {
    const data = {
      records: [{
        id: recordId,
        fields: updates
      }]
    };

    return await this.makeAirtableRequest('PATCH', this.metricsTableId, data);
  }
}

export const commandCenterMetrics = new CommandCenterMetrics();

export function registerCommandCenterMetrics(app: Express) {
  // SECTION 1: Quick Action Launchpad

  // 1. Schedule Booking
  app.post('/api/command-center/schedule-booking', async (req, res) => {
    try {
      const { triggeredBy = 'System' } = req.body;
      
      await commandCenterMetrics.logMetricsAction({
        '🛠️ Triggered Action': 'Booking',
        'Status': 'Scheduled',
        'Triggered By': triggeredBy,
        'Timestamp': new Date().toISOString()
      });

      res.json({
        success: true,
        message: 'Booking scheduled and logged to Command Center Metrics',
        action: 'Schedule Booking'
      });
    } catch (error) {
      console.error('Schedule booking error:', error);
      res.status(500).json({ success: false, error: 'Failed to schedule booking' });
    }
  });

  // 2. Submit Ticket
  app.post('/api/command-center/submit-ticket', async (req, res) => {
    try {
      const { triggeredBy = 'System' } = req.body;
      
      await commandCenterMetrics.logMetricsAction({
        '🛠️ Triggered Action': 'Ticket Submission',
        'Source': 'Manual',
        'Triggered By': triggeredBy,
        'Timestamp': new Date().toISOString()
      });

      res.json({
        success: true,
        message: 'Ticket submission logged to Command Center Metrics',
        action: 'Submit Ticket'
      });
    } catch (error) {
      console.error('Submit ticket error:', error);
      res.status(500).json({ success: false, error: 'Failed to submit ticket' });
    }
  });

  // 3. Follow-up Trigger
  app.post('/api/command-center/follow-up-trigger', async (req, res) => {
    try {
      const { triggeredBy = 'System' } = req.body;
      
      await commandCenterMetrics.logMetricsAction({
        '🛠️ Triggered Action': 'Follow-Up',
        'Result': 'Triggered',
        'Voice Trigger': false,
        'Triggered By': triggeredBy,
        'Timestamp': new Date().toISOString()
      });

      res.json({
        success: true,
        message: 'Follow-up trigger logged to Command Center Metrics',
        action: 'Follow-up Trigger'
      });
    } catch (error) {
      console.error('Follow-up trigger error:', error);
      res.status(500).json({ success: false, error: 'Failed to trigger follow-up' });
    }
  });

  // 4. Start Voice
  app.post('/api/command-center/start-voice', async (req, res) => {
    try {
      const { triggeredBy = 'System' } = req.body;
      
      await commandCenterMetrics.logMetricsAction({
        '🛠️ Triggered Action': 'Voice Start',
        '🎙️ Voice Source': 'Voice',
        'Triggered By': triggeredBy,
        'Method': 'Button',
        'Timestamp': new Date().toISOString()
      });

      res.json({
        success: true,
        message: 'Voice start logged to Command Center Metrics',
        action: 'Start Voice',
        voiceStatus: 'Active'
      });
    } catch (error) {
      console.error('Start voice error:', error);
      res.status(500).json({ success: false, error: 'Failed to start voice' });
    }
  });

  // 5. Manual Call Start
  app.post('/api/command-center/manual-call-start', async (req, res) => {
    try {
      const { triggeredBy = 'System' } = req.body;
      
      await commandCenterMetrics.logMetricsAction({
        '🛠️ Triggered Action': 'Manual Call',
        'Call Type': 'Outbound',
        'Pipeline': 'N/A',
        'Source': 'UI',
        'Triggered By': triggeredBy,
        'Timestamp': new Date().toISOString()
      });

      res.json({
        success: true,
        message: 'Manual call start logged to Command Center Metrics',
        action: 'Manual Call Start'
      });
    } catch (error) {
      console.error('Manual call start error:', error);
      res.status(500).json({ success: false, error: 'Failed to start manual call' });
    }
  });

  // 6. Analytics Report
  app.post('/api/command-center/analytics-report', async (req, res) => {
    try {
      const { triggeredBy = 'System' } = req.body;
      
      await commandCenterMetrics.logMetricsAction({
        '🛠️ Triggered Action': 'Analytics Report Generation',
        'Status': 'In Progress',
        'Triggered By': triggeredBy,
        'Timestamp': new Date().toISOString()
      });

      res.json({
        success: true,
        message: 'Analytics report generation logged to Command Center Metrics',
        action: 'Analytics Report'
      });
    } catch (error) {
      console.error('Analytics report error:', error);
      res.status(500).json({ success: false, error: 'Failed to generate analytics report' });
    }
  });

  // 7. Start Pipeline
  app.post('/api/command-center/start-pipeline', async (req, res) => {
    try {
      const { triggeredBy = 'System' } = req.body;
      
      await commandCenterMetrics.logMetricsAction({
        '🛠️ Triggered Action': 'Pipeline Start',
        'Pipeline Stage': 'Init',
        'Caller': 'System',
        'Triggered By': triggeredBy,
        'Timestamp': new Date().toISOString()
      });

      res.json({
        success: true,
        message: 'Pipeline start logged to Command Center Metrics',
        action: 'Start Pipeline'
      });
    } catch (error) {
      console.error('Start pipeline error:', error);
      res.status(500).json({ success: false, error: 'Failed to start pipeline' });
    }
  });

  // 8. Upload Calendar
  app.post('/api/command-center/upload-calendar', async (req, res) => {
    try {
      const { triggeredBy = 'System', calendarName = 'Default Calendar' } = req.body;
      
      await commandCenterMetrics.logMetricsAction({
        '🛠️ Triggered Action': 'Calendar Upload',
        'Status': 'Synced',
        'Calendar Name': calendarName,
        'Triggered By': triggeredBy,
        'Timestamp': new Date().toISOString()
      });

      res.json({
        success: true,
        message: 'Calendar upload logged to Command Center Metrics',
        action: 'Upload Calendar'
      });
    } catch (error) {
      console.error('Upload calendar error:', error);
      res.status(500).json({ success: false, error: 'Failed to upload calendar' });
    }
  });

  // 9. Quick Export
  app.post('/api/command-center/quick-export', async (req, res) => {
    try {
      const { triggeredBy = 'System', fileType = 'PDF' } = req.body;
      
      await commandCenterMetrics.logMetricsAction({
        '🛠️ Triggered Action': 'Quick Export',
        'File Type': fileType,
        'Status': 'Queued',
        'Triggered By': triggeredBy,
        'Timestamp': new Date().toISOString()
      });

      res.json({
        success: true,
        message: 'Quick export logged to Command Center Metrics',
        action: 'Quick Export'
      });
    } catch (error) {
      console.error('Quick export error:', error);
      res.status(500).json({ success: false, error: 'Failed to queue export' });
    }
  });

  // 10. Multi-purpose actions (PDF Upload / Knowledge / Diagnostics / Emergency)
  app.post('/api/command-center/multi-action', async (req, res) => {
    try {
      const { action, triggeredBy = 'System' } = req.body;
      const severity = action === 'Emergency Stop' ? 'Critical' : undefined;
      
      await commandCenterMetrics.logMetricsAction({
        '🛠️ Triggered Action': action,
        'System Status': 'Awaiting',
        'Triggered By': triggeredBy,
        'Severity': severity,
        'Timestamp': new Date().toISOString()
      });

      res.json({
        success: true,
        message: `${action} logged to Command Center Metrics`,
        action: action
      });
    } catch (error) {
      console.error('Multi-action error:', error);
      res.status(500).json({ success: false, error: 'Failed to process action' });
    }
  });

  // SECTION 2: Voice Engine + Command Center

  // 11. Pipeline Start / End (Voice)
  app.post('/api/command-center/voice-pipeline', async (req, res) => {
    try {
      const { action, triggeredBy = 'Voice', sessionId } = req.body;
      
      await commandCenterMetrics.logMetricsAction({
        '🛠️ Triggered Action': action === 'start' ? 'Start Pipeline' : 'End Pipeline',
        'Voice Action': action === 'start' ? 'Start Pipeline' : 'End Pipeline',
        '🎙️ Voice Source': 'Voice',
        'Triggered By': triggeredBy,
        'Session ID': sessionId,
        'Timestamp': new Date().toISOString()
      });

      res.json({
        success: true,
        message: `Voice ${action} pipeline logged to Command Center Metrics`,
        action: `Voice Pipeline ${action}`
      });
    } catch (error) {
      console.error('Voice pipeline error:', error);
      res.status(500).json({ success: false, error: 'Failed to process voice pipeline action' });
    }
  });

  // 12. Voice Studio / Test Persona
  app.post('/api/command-center/voice-persona-test', async (req, res) => {
    try {
      const { selectedVoice, triggeredBy = 'System', triggeredFrom = 'Voice Studio' } = req.body;
      
      await commandCenterMetrics.logMetricsAction({
        '🛠️ Triggered Action': 'Voice Persona Test',
        'Voice Persona Test': true,
        'Selected Voice': selectedVoice,
        'Triggered By': triggeredBy,
        'Triggered From': triggeredFrom,
        'Status': 'Active',
        'Timestamp': new Date().toISOString()
      });

      res.json({
        success: true,
        message: 'Voice persona test logged to Command Center Metrics',
        action: 'Voice Persona Test'
      });
    } catch (error) {
      console.error('Voice persona test error:', error);
      res.status(500).json({ success: false, error: 'Failed to test voice persona' });
    }
  });

  // SECTION 3: Core Automation + Manual Triggers

  // 13. Manual Follow-Up / SMS Trigger
  app.post('/api/command-center/manual-followup-sms', async (req, res) => {
    try {
      const { triggeredBy = 'System', clientId } = req.body;
      
      await commandCenterMetrics.logMetricsAction({
        '🛠️ Triggered Action': 'Manual Follow-Up',
        'Trigger Type': 'Manual Follow-Up',
        'Channel': 'SMS',
        'Triggered By': triggeredBy,
        'Client ID': clientId,
        'Timestamp': new Date().toISOString()
      });

      res.json({
        success: true,
        message: 'Manual SMS follow-up logged to Command Center Metrics',
        action: 'Manual Follow-Up SMS'
      });
    } catch (error) {
      console.error('Manual SMS follow-up error:', error);
      res.status(500).json({ success: false, error: 'Failed to trigger SMS follow-up' });
    }
  });

  // 14. Automate Sales Flow
  app.post('/api/command-center/automate-sales-flow', async (req, res) => {
    try {
      const { triggeredBy = 'System', workflowId } = req.body;
      
      await commandCenterMetrics.logMetricsAction({
        '🛠️ Triggered Action': 'Sales Order',
        'Trigger Type': 'Sales Order',
        'Sales Status': 'Triggered',
        'Workflow ID': workflowId,
        'Triggered By': triggeredBy,
        'Timestamp': new Date().toISOString()
      });

      res.json({
        success: true,
        message: 'Sales flow automation logged to Command Center Metrics',
        action: 'Automate Sales Flow'
      });
    } catch (error) {
      console.error('Automate sales flow error:', error);
      res.status(500).json({ success: false, error: 'Failed to automate sales flow' });
    }
  });

  // SECTION 4: Performance / Exports / System Metrics

  // 15. Analytics Report / PDF Export / Data Export
  app.post('/api/command-center/export-data', async (req, res) => {
    try {
      const { exportType, triggeredBy = 'System', clientContext } = req.body;
      
      await commandCenterMetrics.logMetricsAction({
        '🛠️ Triggered Action': 'Data Export',
        'Export Type': exportType,
        'Initiator': triggeredBy,
        'Export Status': 'In Progress',
        'Client Context': clientContext,
        'Timestamp': new Date().toISOString()
      });

      res.json({
        success: true,
        message: 'Data export logged to Command Center Metrics',
        action: 'Export Data'
      });
    } catch (error) {
      console.error('Export data error:', error);
      res.status(500).json({ success: false, error: 'Failed to export data' });
    }
  });

  // SECTION 5: System Monitoring + Audit Logs

  // 16. Run Diagnostics / Test Alert / Emergency Stop
  app.post('/api/command-center/system-monitoring', async (req, res) => {
    try {
      const { action, triggeredBy = 'System' } = req.body;
      
      // Log to Integration Test Log Table for system monitoring actions
      await commandCenterMetrics.logIntegrationTest({
        'Triggered Action': action,
        'Triggered From': 'Command Center',
        'Timestamp': new Date().toISOString(),
        'Tampering Flag': false
      });

      // Also log to main metrics tracker
      await commandCenterMetrics.logMetricsAction({
        '🛠️ Triggered Action': action,
        'Triggered From': 'Command Center',
        'Triggered By': triggeredBy,
        'Timestamp': new Date().toISOString()
      });

      res.json({
        success: true,
        message: `${action} logged to Integration Test Log and Command Center Metrics`,
        action: action
      });
    } catch (error) {
      console.error('System monitoring error:', error);
      res.status(500).json({ success: false, error: 'Failed to execute system monitoring action' });
    }
  });

  // Health check endpoint
  app.get('/api/command-center/metrics-health', async (req, res) => {
    try {
      const backupLog = commandCenterMetrics.getLocalBackupLog();
      res.json({
        success: true,
        service: 'Command Center Metrics',
        baseId: commandCenterMetrics.baseId,
        timestamp: new Date().toISOString(),
        status: 'operational',
        localBackupEntries: backupLog.length,
        recentActions: backupLog.slice(-5).map(entry => ({
          action: entry.action,
          user: entry.user,
          timestamp: entry.timestamp
        }))
      });
    } catch (error) {
      console.error('Metrics health check error:', error);
      res.status(500).json({ success: false, error: 'Metrics service unavailable' });
    }
  });

  // Local backup log endpoint for real-time monitoring
  app.get('/api/command-center/backup-log', async (req, res) => {
    try {
      const backupLog = commandCenterMetrics.getLocalBackupLog();
      res.json({
        success: true,
        totalEntries: backupLog.length,
        entries: backupLog.slice(-50), // Return last 50 entries
        message: 'Real-time action log retrieved successfully'
      });
    } catch (error) {
      console.error('Backup log retrieval error:', error);
      res.status(500).json({ success: false, error: 'Failed to retrieve backup log' });
    }
  });

  // Test Airtable connection directly
  app.get('/api/command-center/test-airtable', async (req, res) => {
    try {
      const apiKey = process.env.AIRTABLE_API_KEY;
      if (!apiKey) {
        return res.status(400).json({ success: false, error: 'No API key configured' });
      }

      const response = await fetch(`https://api.airtable.com/v0/${COMMAND_CENTER_BASE_ID}/tbl7K5RthCtD69BE1?maxRecords=1`, {
        headers: {
          'Authorization': `Bearer ${apiKey}`,
          'Content-Type': 'application/json'
        }
      });

      const data = await response.text();
      
      res.json({
        success: response.ok,
        status: response.status,
        data: response.ok ? JSON.parse(data) : data,
        apiKeyLength: apiKey.length,
        apiKeyPrefix: apiKey.substring(0, 8) + '...'
      });
    } catch (error) {
      res.status(500).json({ success: false, error: error.message });
    }
  });
}<|MERGE_RESOLUTION|>--- conflicted
+++ resolved
@@ -6,11 +6,11 @@
  */
 
 import type { Express } from "express";
-<<<<<<< HEAD
+
 import { COMMAND_CENTER_BASE_ID } from "../../config/airtableBase";
-=======
+
 import { COMMAND_CENTER_BASE_ID } from "@shared/airtableConfig";
->>>>>>> f83e9764
+
 
 interface MetricsRecord {
   '🛠️ Triggered Action': string;
