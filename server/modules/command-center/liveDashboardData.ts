import fs from 'fs';
import path from 'path';
<<<<<<< HEAD
import { COMMAND_CENTER_BASE_ID } from "../../config/airtableBase";
=======
import { COMMAND_CENTER_BASE_ID, TABLE_NAMES } from '@shared/airtableConfig';
>>>>>>> f83e9764

// Live data aggregator - pulls only from actual running systems
export class LiveDashboardData {
  
  // Get real automation metrics from Airtable Integration Test Log
  static async getAutomationMetrics() {
    try {
      // Get metrics from Airtable Integration Test Log Table
      const airtableResponse = await fetch(`https://api.airtable.com/v0/${COMMAND_CENTER_BASE_ID}/tbly0fjE2M5uHET9X`, {
        headers: {
          "Authorization": `Bearer ${process.env.AIRTABLE_API_KEY}`,
          "Content-Type": "application/json"
        }
      });

      if (airtableResponse.ok) {
        const airtableData = await airtableResponse.json();
        console.log('Airtable response status:', airtableResponse.status);
        if (!airtableResponse.ok) {
          console.log('Airtable error:', airtableData);
          throw new Error(`Airtable API error: ${airtableData.error?.message || 'Unknown error'}`);
        }
        const records = airtableData.records || [];
        
        // Parse integration test records to get real automation function status
        const today = new Date().toISOString().split('T')[0];
        const todaysRecords = records.filter(record => {
          const createdTime = record.createdTime || '';
          return createdTime.startsWith(today);
        });

        // Define the actual 22 automation functions you have
        const actualFunctions = [
          'Log To CRM', 'Create Invoice', 'Send Slack Notification', 'Send Email Receipt',
          'Record Call Log', 'Score Call', 'Run Voicebot Script', 'Sync To Smartspend',
          'Generate ROI Snapshot', 'Trigger Quote PDF', 'Sync To Hubspot', 'Sync To Quickbooks',
          'Log Voice Sentiment', 'Store Transcription', 'Send SMS Alert', 'Candidate Screening',
          'Background Checks', 'Reference Verification', 'Onboarding Automation', 'Document Management',
          'Policy Distribution', 'Compliance Training'
        ];

        // Extract function names and statuses from the integration name field - only count actual functions
        const functionTests = records.map(record => {
          const integrationName = record.fields['🔧 Integration Name'] || '';
          const success = integrationName.includes('✅');
          const functionName = integrationName.split(' - ')[0];
          return { functionName, success, record };
        }).filter(test => actualFunctions.includes(test.functionName));

        // Get unique functions and their latest status
        const uniqueFunctions: any = {};
        functionTests.forEach(test => {
          if (!uniqueFunctions[test.functionName] || test.record.createdTime > uniqueFunctions[test.functionName].createdTime) {
            uniqueFunctions[test.functionName] = test;
          }
        });

        const totalFunctions = Object.keys(uniqueFunctions).length;
        const passedFunctions = Object.values(uniqueFunctions).filter((f: any) => f.success).length;
        const failedFunctions = totalFunctions - passedFunctions;
        const successRate = totalFunctions > 0 ? ((passedFunctions / totalFunctions) * 100).toFixed(1) : '0';

        return {
          totalFunctions,
          activeFunctions: totalFunctions, // All functions that have been tested are considered active
          executionsToday: todaysRecords.length,
          successRate: `${successRate}%`,
          averageExecutionTime: null,
          topPerformers: Object.values(uniqueFunctions)
            .filter((f: any) => f.success)
            .slice(0, 5)
            .map((f: any) => f.functionName),
          recentErrors: Object.values(uniqueFunctions)
            .filter((f: any) => !f.success)
            .slice(0, 3)
            .map((f: any) => ({ name: f.functionName, errorCount: 1, category: 'Automation' })),
          healthChecks: {
            airtable: "healthy",
            slack: "healthy", 
            apis: "healthy",
            database: "healthy"
          }
        };
      }
    } catch (error) {
      console.error('Error reading automation data from Airtable:', error);
      console.error('Stack trace:', error.stack);
    }
    
    // Fallback to default values if Airtable unavailable
    return {
      totalFunctions: 0,
      activeFunctions: 0,
      executionsToday: 0,
      successRate: "0%",
      averageExecutionTime: null,
      topPerformers: [],
      recentErrors: [],
      healthChecks: {
        airtable: "unavailable",
        slack: "healthy", 
        apis: "healthy",
        database: "healthy"
      }
    };
  }

  // Get real lead scraping data from actual sources
  static async getLeadMetrics() {
    try {
      // Pull from actual lead stores - let them populate naturally
      return {
        totalLeads: null,
        qualifiedLeads: null,
        conversionRate: null,
        averageLeadScore: null,
        leadSources: {
          apollo: { count: null, quality: null },
          apify: { count: null, quality: null },
          phantom: { count: null, quality: null }
        }
      };
    } catch (error) {
      console.error('Error getting live lead metrics:', error);
      throw error;
    }
  }

  // Get dashboard overview with only live data
  static async getDashboardOverview() {
    try {
      const automationMetrics = await this.getAutomationMetrics();
      const leadMetrics = await this.getLeadMetrics();
      
      return {
        totalLeads: leadMetrics.totalLeads,
        totalCampaigns: null,
        activeAutomations: automationMetrics.activeFunctions,
        successRate: automationMetrics.successRate,
        monthlyGrowth: null,
        recentActivity: [],
        platformStats: leadMetrics.leadSources
      };
    } catch (error) {
      console.error('Error getting dashboard overview:', error);
      throw error;
    }
  }
}<|MERGE_RESOLUTION|>--- conflicted
+++ resolved
@@ -1,10 +1,10 @@
 import fs from 'fs';
 import path from 'path';
-<<<<<<< HEAD
+
 import { COMMAND_CENTER_BASE_ID } from "../../config/airtableBase";
-=======
+
 import { COMMAND_CENTER_BASE_ID, TABLE_NAMES } from '@shared/airtableConfig';
->>>>>>> f83e9764
+
 
 // Live data aggregator - pulls only from actual running systems
 export class LiveDashboardData {
