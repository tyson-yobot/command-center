--- conflicted
+++ resolved
@@ -23,12 +23,12 @@
 if (!AIRTABLE_API_KEY) {
   console.warn('AIRTABLE_API_KEY is not set');
 }
-<<<<<<< HEAD
+
 const BASE_ID = process.env.AIRTABLE_BASE_ID || "appRt8V3tH4g5Z51f";
-=======
+
 
 const BASE_ID = "appRt8V3tH4g5Z51f";
->>>>>>> f83e9764
+
 const TABLE_NAME = "Command Center - Metrics Tracker Table";
 
 
