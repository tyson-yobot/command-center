--- conflicted
+++ resolved
@@ -185,12 +185,12 @@
 These variables are used throughout the server modules for Airtable and iCloud
 integrations.
 
-<<<<<<< HEAD
+
 **Security Notice:** The repository previously contained example credentials in
 `client/src/.env`. Those values have been removed from version control. If you
 used them, rotate your iCloud and Airtable credentials immediately and update
 your personal `.env` file with fresh keys.
-=======
+
 
 ## Setup
 
@@ -217,4 +217,4 @@
 ## License
 
 This project is licensed under the [MIT License](LICENSE)
->>>>>>> 8a9798fa
+
