--- conflicted
+++ resolved
@@ -16,12 +16,12 @@
 export const LEAD_ENGINE_BASE_ID = 'appb2F3D77tC4DWla';
 export const OPS_BASE_ID = 'appCoAtCZdARb4AM2';
 
-<<<<<<< HEAD
+
 export const TABLE_NAMES = {
   METRICS_TRACKER: '📊 Command Center · Metrics Tracker',
   SCRAPED_LEADS: '📥 Scraped Leads (Universal)',
   INTEGRATION_TEST_LOG: '🧪 Integration Test Log',
-=======
+
 export const METRICS_TABLE_NAME = '📊 Command Center · Metrics Tracker';
 export const SCRAPED_LEADS_TABLE_NAME = '📥 Scraped Leads (Universal)';
 export const SCRAPED_LEADS_TABLE_ID = 'tblPRZ4nHbtj9opU';
@@ -32,29 +32,28 @@
   METRICS_TRACKER: METRICS_TABLE_NAME,
   SCRAPED_LEADS: SCRAPED_LEADS_TABLE_NAME,
   INTEGRATION_TEST_LOG: INTEGRATION_TEST_LOG_TABLE,
->>>>>>> 1793a927
+
   FOLLOW_UP_REMINDER: '📞 Follow-Up Reminder Tracker',
   CCEVENTS: '📅 Calendar Events',
 };
 
-<<<<<<< HEAD
-=======
+
+
 export const SCRAPED_LEADS_TABLE = SCRAPED_LEADS_TABLE_NAME;
 
->>>>>>> 1793a927
 export function getAirtableApiKey(): string | undefined {
   return process.env.AIRTABLE_API_KEY;
 }
 
-<<<<<<< HEAD
+s
 export const SCRAPED_LEADS_TABLE = '📥 Scraped Leads (Universal)';
 export const SCRAPED_LEADS_TABLE_NAME = '📥 Scraped Leads (Universal)';
 export const SCRAPED_LEADS_TABLE_ID = 'tblPRZ4nHbtj9opU';
 export const INTEGRATION_TEST_LOG_TABLE = 'Integration Test Log Table';
 export const SALES_ORDERS_TABLE = '🧾 Sales Orders';
 
-=======
->>>>>>> 1793a927
+
+
 export function tableUrl(baseId: string, table: string): string {
   return `https://api.airtable.com/v0/${baseId}/${encodeURIComponent(table)}`;
 }
