--- conflicted
+++ resolved
@@ -204,8 +204,6 @@
 integrations.
 
 
-<<<<<<< HEAD
-=======
 **Security Notice:** The repository previously contained example credentials in
 `client/src/.env`. Those values have been removed from version control. If you
 used them, rotate your iCloud and Airtable credentials immediately and update
@@ -228,7 +226,6 @@
 npm test
 ```
 
->>>>>>> 8656955a
 ## License
 
 
