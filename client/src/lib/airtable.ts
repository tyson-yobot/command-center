
// /lib/airtable.ts
import axios from 'axios';

import { getApiKey, BASE_ID, METRICS_TABLE_NAME } from '@shared/airtableConfig';

const AIRTABLE_API_KEY = getApiKey();
const TABLE_NAME = METRICS_TABLE_NAME;

import { COMMAND_CENTER_BASE_ID, TABLE_NAMES, getAirtableApiKey } from '@shared/airtableConfig';

const AIRTABLE_API_KEY = getAirtableApiKey();
if (!AIRTABLE_API_KEY) {
  console.warn('AIRTABLE_API_KEY is not set');
}
const BASE_ID = COMMAND_CENTER_BASE_ID;
const TABLE_NAME = TABLE_NAMES.METRICS_TRACKER;


const AIRTABLE_API_KEY = process.env.AIRTABLE_API_KEY || "";

const AIRTABLE_API_KEY = process.env.AIRTABLE_API_KEY;
const BASE_ID = process.env.AIRTABLE_BASE_ID;
const TABLE_NAME = process.env.AIRTABLE_TABLE_NAME;

if (!AIRTABLE_API_KEY || !BASE_ID || !TABLE_NAME) {
  console.warn('AIRTABLE_API_KEY, AIRTABLE_BASE_ID, or AIRTABLE_TABLE_NAME is not set');
}
<<<<<<< HEAD
=======

const BASE_ID = process.env.AIRTABLE_BASE_ID || "appRt8V3tH4g5Z51f";


const BASE_ID = "appRt8V3tH4g5Z51f";

const TABLE_NAME = "Command Center - Metrics Tracker Table";
>>>>>>> ec818b66



const airtableInstance = axios.create({
  baseURL: `https://api.airtable.com/v0/${BASE_ID}/${encodeURIComponent(TABLE_NAME)}`,
  headers: {
    Authorization: `Bearer ${AIRTABLE_API_KEY}`,
    'Content-Type': 'application/json',
  },
});

export class AirtableClient {
  async createLead(fields) {
    try {
      const response = await airtableInstance.post('', {
        records: [{ fields }],
      });
      return response.data;
    } catch (error) {
      console.error("Airtable create error:", error?.response?.data || error);
      throw new Error("Failed to create Airtable record.");
    }
  }
}

export async function createMetricsRecord(fields) {
  try {
    const response = await airtableInstance.post('', {
      records: [{ fields }],
    });
    return response.data;
  } catch (error) {
    console.error("Airtable create error:", error?.response?.data || error);
    throw new Error("Failed to create Airtable record.");
  }
}

export async function updateMetricsRecord(recordId, fields) {
  try {
    const response = await airtableInstance.patch('', {
      records: [{ id: recordId, fields }],
    });
    return response.data;
  } catch (error) {
    console.error("Airtable update error:", error?.response?.data || error);
    throw new Error("Failed to update Airtable record.");
  }
}<|MERGE_RESOLUTION|>--- conflicted
+++ resolved
@@ -26,8 +26,7 @@
 if (!AIRTABLE_API_KEY || !BASE_ID || !TABLE_NAME) {
   console.warn('AIRTABLE_API_KEY, AIRTABLE_BASE_ID, or AIRTABLE_TABLE_NAME is not set');
 }
-<<<<<<< HEAD
-=======
+
 
 const BASE_ID = process.env.AIRTABLE_BASE_ID || "appRt8V3tH4g5Z51f";
 
@@ -35,7 +34,7 @@
 const BASE_ID = "appRt8V3tH4g5Z51f";
 
 const TABLE_NAME = "Command Center - Metrics Tracker Table";
->>>>>>> ec818b66
+
 
 
 
