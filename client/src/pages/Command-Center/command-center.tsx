--- conflicted
+++ resolved
@@ -4738,8 +4738,7 @@
         {/* Analytics Dashboard Section - MOVED TO BOTTOM */}
         <div className="mb-6">
           <h2 className="text-white text-2xl font-bold mb-6">📊 Analytics Dashboard</h2>
-          
-<<<<<<< HEAD
+ 
           {/* Botalytics™ Performance Dashboard */}
           <Card className="bg-white/5 backdrop-blur-sm border border-white/10 mb-6">
             <CardHeader>
@@ -4877,7 +4876,7 @@
             </div>
           </CardContent>
         </Card>
-=======
+
         <div className="space-y-6">
           <div className="grid grid-cols-1 lg:grid-cols-2 gap-6">
             <SmartSpendCard />
@@ -4889,7 +4888,7 @@
             <RepScorecardCard />
           </div>
         </div>
->>>>>>> e7e47e8b
+
 
 
 
