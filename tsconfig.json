<<<<<<< HEAD
{
  "compilerOptions": {
    // Specifies the ECMAScript target version.
    "target": "ES2020",
    // Enables the use of class fields with the 'define' syntax.
    "useDefineForClassFields": true,
    // Specifies the library files to include in the compilation.
    "lib": ["ES2020", "DOM", "DOM.Iterable"],
    // Specifies the module code generation style.
    "module": "ESNext",
    // Skips type checking of declaration files.
    "skipLibCheck": true,
    // Specifies the module resolution strategy.
    "moduleResolution": "node",
    // Allows importing files with .ts or .tsx extensions.
    "allowImportingTsExtensions": true,
    // Enables importing JSON files as modules.
    "resolveJsonModule": true,
    // Ensures that each file can be safely isolated into a separate module.
    "isolatedModules": true,
    // Prevents emitting JavaScript files. Useful for type-checking only projects.
    "noEmit": true,
    // Specifies the JSX transform to use.
    "jsx": "react-jsx",
    // Enables all strict type-checking options.
    // Enable all strict type-checking options for better code quality and maintainability.
    "strict": true,
    // Disables the 'noUnusedLocals' rule.
    "noUnusedLocals": false,
    // Disables the 'noUnusedParameters' rule.
    "noUnusedParameters": false,
    // Enables checking for fallthrough cases in switch statements.
    "noFallthroughCasesInSwitch": true,
    // Allows synthetic default imports for better CommonJS compatibility
    "allowSyntheticDefaultImports": true,
    // Sets the base directory for module resolution.
    "baseUrl": ".",
    // Configures custom module name mappings.
    "paths": {
      "@/*": ["./client/src/*"],
      "@shared/*": ["./shared/*"],
      "@assets/*": ["./attached_assets/*"]
    }
  },
  "include": [
    "client/src",
    "shared",
    "server",
    "vite.config.ts"
  ],
  // Enable incremental compilation for faster builds
  "incremental": true
=======
{
  "compilerOptions": {
    "target": "ES2020",
    "useDefineForClassFields": true,
    "lib": ["ES2020", "DOM", "DOM.Iterable"],
    "module": "ESNext",
    "moduleResolution": "node",
    "esModuleInterop": true,
    "allowSyntheticDefaultImports": true,
    "allowImportingTsExtensions": true,
    "resolveJsonModule": true,
    "isolatedModules": true,
    "noEmit": true,
    "skipLibCheck": true,
    "jsx": "react-jsx",
    "strict": true,
    "noUnusedLocals": false,
    "noUnusedParameters": false,
    "noFallthroughCasesInSwitch": true,
    "baseUrl": ".",
    "paths": {
      "@/*": ["./client/src/*"],
      "@shared/*": ["./shared/*"],
      "@assets/*": ["./attached_assets/*"]
    }
  },
 "include": ["shared", "server", "client"],
  "references": [],
  "incremental": true,
>>>>>>> da32b76d
}<|MERGE_RESOLUTION|>--- conflicted
+++ resolved
@@ -1,85 +1,34 @@
-<<<<<<< HEAD
-{
-  "compilerOptions": {
-    // Specifies the ECMAScript target version.
-    "target": "ES2020",
-    // Enables the use of class fields with the 'define' syntax.
-    "useDefineForClassFields": true,
-    // Specifies the library files to include in the compilation.
-    "lib": ["ES2020", "DOM", "DOM.Iterable"],
-    // Specifies the module code generation style.
-    "module": "ESNext",
-    // Skips type checking of declaration files.
-    "skipLibCheck": true,
-    // Specifies the module resolution strategy.
-    "moduleResolution": "node",
-    // Allows importing files with .ts or .tsx extensions.
-    "allowImportingTsExtensions": true,
-    // Enables importing JSON files as modules.
-    "resolveJsonModule": true,
-    // Ensures that each file can be safely isolated into a separate module.
-    "isolatedModules": true,
-    // Prevents emitting JavaScript files. Useful for type-checking only projects.
-    "noEmit": true,
-    // Specifies the JSX transform to use.
-    "jsx": "react-jsx",
-    // Enables all strict type-checking options.
-    // Enable all strict type-checking options for better code quality and maintainability.
-    "strict": true,
-    // Disables the 'noUnusedLocals' rule.
-    "noUnusedLocals": false,
-    // Disables the 'noUnusedParameters' rule.
-    "noUnusedParameters": false,
-    // Enables checking for fallthrough cases in switch statements.
-    "noFallthroughCasesInSwitch": true,
-    // Allows synthetic default imports for better CommonJS compatibility
-    "allowSyntheticDefaultImports": true,
-    // Sets the base directory for module resolution.
-    "baseUrl": ".",
-    // Configures custom module name mappings.
-    "paths": {
-      "@/*": ["./client/src/*"],
-      "@shared/*": ["./shared/*"],
-      "@assets/*": ["./attached_assets/*"]
-    }
-  },
-  "include": [
-    "client/src",
-    "shared",
-    "server",
-    "vite.config.ts"
-  ],
-  // Enable incremental compilation for faster builds
-  "incremental": true
-=======
-{
-  "compilerOptions": {
-    "target": "ES2020",
-    "useDefineForClassFields": true,
-    "lib": ["ES2020", "DOM", "DOM.Iterable"],
-    "module": "ESNext",
-    "moduleResolution": "node",
-    "esModuleInterop": true,
-    "allowSyntheticDefaultImports": true,
-    "allowImportingTsExtensions": true,
-    "resolveJsonModule": true,
-    "isolatedModules": true,
-    "noEmit": true,
-    "skipLibCheck": true,
-    "jsx": "react-jsx",
-    "strict": true,
-    "noUnusedLocals": false,
-    "noUnusedParameters": false,
-    "noFallthroughCasesInSwitch": true,
-    "baseUrl": ".",
-    "paths": {
-      "@/*": ["./client/src/*"],
-      "@shared/*": ["./shared/*"],
-      "@assets/*": ["./attached_assets/*"]
-    }
-  },
- "include": ["shared", "server", "client"],
-  "references": [],
-  "incremental": true,
->>>>>>> da32b76d
+{
+  "compilerOptions": {
+    "target": "ES2020",
+    "useDefineForClassFields": true,
+    "lib": ["ES2020", "DOM", "DOM.Iterable"],
+    "module": "ESNext",
+    "skipLibCheck": true,
+    "moduleResolution": "node",
+    "allowImportingTsExtensions": true,
+    "resolveJsonModule": true,
+    "isolatedModules": true,
+    "noEmit": true,
+    "jsx": "react-jsx",
+    "strict": true,
+    "noUnusedLocals": false,
+    "noUnusedParameters": false,
+    "noFallthroughCasesInSwitch": true,
+    "allowSyntheticDefaultImports": true,
+    "esModuleInterop": true,
+    "baseUrl": ".",
+    "paths": {
+      "@/*": ["./client/src/*"],
+      "@shared/*": ["./shared/*"],
+      "@assets/*": ["./attached_assets/*"]
+    }
+  },
+  "include": [
+    "client/src",
+    "shared",
+    "server",
+    "vite.config.ts"
+  ],
+  "incremental": true
 }