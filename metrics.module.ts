--- conflicted
+++ resolved
@@ -1,18 +1,13 @@
 import axios from "axios";
-
-<<<<<<< HEAD
 const AIRTABLE_API_KEY = process.env.AIRTABLE_API_KEY || "";
 const BASE_ID = "appRt8V3tH4g5Z51f";
 const TABLE_NAME = "Command Center - Metrics Tracker Table";
-=======
 import {
   COMMAND_CENTER_BASE_ID,
   TABLE_NAMES,
   getAirtableApiKey,
 } from "./shared/airtableConfig";
 import { AIRTABLE_BASES } from "./server/modules/airtable/airtableConfig";
->>>>>>> 04778362
-
 const AIRTABLE_API_KEY = getAirtableApiKey();
 const BASE_ID = AIRTABLE_BASES?.COMMAND_CENTER?.baseId || COMMAND_CENTER_BASE_ID;
 const TABLE_NAME = AIRTABLE_BASES?.COMMAND_CENTER?.tables?.METRICS_TRACKER || TABLE_NAMES.METRICS_TRACKER;
