import axios from "axios";

<<<<<<< HEAD
const AIRTABLE_API_KEY = process.env.AIRTABLE_API_KEY;
const BASE_ID = process.env.AIRTABLE_BASE_ID;
const TABLE_NAME = process.env.AIRTABLE_TABLE_NAME;

if (!AIRTABLE_API_KEY || !BASE_ID || !TABLE_NAME) {
  console.warn('AIRTABLE_API_KEY, AIRTABLE_BASE_ID, or AIRTABLE_TABLE_NAME is not set');
}
=======
import { COMMAND_CENTER_BASE_ID } from "./server/config/airtableBase";

import { getApiKey, BASE_ID, METRICS_TABLE_NAME } from "./shared/airtableConfig";



const AIRTABLE_API_KEY = getApiKey();
const TABLE_NAME = METRICS_TABLE_NAME;

import { COMMAND_CENTER_BASE_ID, TABLE_NAMES, getAirtableApiKey } from "@shared/airtableConfig";

import { AIRTABLE_BASES } from "./server/modules/airtable/airtableConfig";


// Expects `AIRTABLE_API_KEY` in the environment for authentication


const AIRTABLE_API_KEY = process.env.AIRTABLE_API_KEY || "";


const AIRTABLE_API_KEY = getAirtableApiKey();
if (!AIRTABLE_API_KEY) {
  console.warn('AIRTABLE_API_KEY is not set');
}
const BASE_ID = COMMAND_CENTER_BASE_ID;


const TABLE_NAME = TABLE_NAMES.METRICS_TRACKER;

const BASE_ID = AIRTABLE_BASES.COMMAND_CENTER.baseId;
const TABLE_NAME = AIRTABLE_BASES.COMMAND_CENTER.tables.METRICS_TRACKER;


const BASE_ID = "appRt8V3tH4g5Z51f";

const TABLE_NAME = "Command Center - Metrics Tracker Table";
>>>>>>> ec818b66




const BASE_URL = `https://api.airtable.com/v0/${BASE_ID}/${encodeURIComponent(TABLE_NAME)}`;

const headers = {
  Authorization: `Bearer ${AIRTABLE_API_KEY}`,
};

export async function fetchMetrics() {
  try {
    const response = await axios.get(BASE_URL, { headers });
    const records = response.data.records;

    // Get the latest record (or handle differently if you want totals)
    const latest = records?.[0]?.fields || {};

    return {
      conversations: latest["fldcA7pxYCafK3DUw"] || 0,
      messages: latest["fldfPk5WrGABynlHl"] || 0,
      leads: latest["fldiGhisCfsshtBnP"] || 0,
      revenue: latest["fldwvwGDKQ2c8E7Hx"] || 0,
    };
  } catch (error) {
    console.error("Failed to fetch Airtable metrics:", error);
    return {
      conversations: 0,
      messages: 0,
      leads: 0,
      revenue: 0,
    };
  }
}<|MERGE_RESOLUTION|>--- conflicted
+++ resolved
@@ -1,6 +1,6 @@
 import axios from "axios";
 
-<<<<<<< HEAD
+
 const AIRTABLE_API_KEY = process.env.AIRTABLE_API_KEY;
 const BASE_ID = process.env.AIRTABLE_BASE_ID;
 const TABLE_NAME = process.env.AIRTABLE_TABLE_NAME;
@@ -8,7 +8,6 @@
 if (!AIRTABLE_API_KEY || !BASE_ID || !TABLE_NAME) {
   console.warn('AIRTABLE_API_KEY, AIRTABLE_BASE_ID, or AIRTABLE_TABLE_NAME is not set');
 }
-=======
 import { COMMAND_CENTER_BASE_ID } from "./server/config/airtableBase";
 
 import { getApiKey, BASE_ID, METRICS_TABLE_NAME } from "./shared/airtableConfig";
@@ -45,7 +44,7 @@
 const BASE_ID = "appRt8V3tH4g5Z51f";
 
 const TABLE_NAME = "Command Center - Metrics Tracker Table";
->>>>>>> ec818b66
+
 
 
 
