--- conflicted
+++ resolved
@@ -64,11 +64,11 @@
 
     this.config = {
       baseId: process.env.AIRTABLE_BASE_ID || 'appb2F3D77tC4DWla', // YoBot Lead Engine
-<<<<<<< HEAD
+
       apiKey,
-=======
+
       apiKey: process.env.AIRTABLE_API_KEY as string,
->>>>>>> 526e3477
+
       tables: {
         scrapedLeads: 'Scraped Leads (Universal) Table', // Scraped Leads (Universal)
         bookings: 'tblBookings',
