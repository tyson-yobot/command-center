--- conflicted
+++ resolved
@@ -1,9 +1,9 @@
 import axios from "axios";
-<<<<<<< HEAD
+
 import { COMMAND_CENTER_BASE_ID } from "./server/config/airtableBase";
-=======
+
 import { getApiKey, BASE_ID, METRICS_TABLE_NAME } from "./shared/airtableConfig";
->>>>>>> f83e9764
+
 
 
 const AIRTABLE_API_KEY = getApiKey();
@@ -25,8 +25,8 @@
   console.warn('AIRTABLE_API_KEY is not set');
 }
 const BASE_ID = COMMAND_CENTER_BASE_ID;
-<<<<<<< HEAD
-=======
+
+
 const TABLE_NAME = TABLE_NAMES.METRICS_TRACKER;
 
 const BASE_ID = AIRTABLE_BASES.COMMAND_CENTER.baseId;
@@ -34,7 +34,7 @@
 
 
 const BASE_ID = "appRt8V3tH4g5Z51f";
->>>>>>> f83e9764
+
 const TABLE_NAME = "Command Center - Metrics Tracker Table";
 
 
