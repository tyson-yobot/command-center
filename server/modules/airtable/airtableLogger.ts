/**
 * Unified Airtable Logger for YoBot Command Center
 * Tests and logs all automation functions with proper error handling
 */

import axios from 'axios';
import { AIRTABLE_BASES } from './airtableConfig';

interface LogEntry {
  functionId: number;
  functionName: string;
  status: 'PASS' | 'FAIL';
  notes: string;
  moduleType: string;
  timestamp: string;
}

class AirtableLogger {
  private baseId: string;
  private tableId: string;
  private apiKey: string;
  private baseUrl: string;

  constructor() {

    // Requires AIRTABLE_API_KEY set in the environment
    this.baseId = AIRTABLE_BASES.COMMAND_CENTER.baseId;
    this.tableId = AIRTABLE_BASES.COMMAND_CENTER.tables.INTEGRATION_TEST_LOG;
    this.apiKey = process.env.AIRTABLE_API_KEY || '';

    this.baseId = 'appRt8V3tH4g5Z51f';
    this.tableId = 'tbly0fjE2M5uHET9X';
    this.apiKey = process.env.AIRTABLE_API_KEY as string;
<<<<<<< HEAD
    if (!this.apiKey) {
      throw new Error('AIRTABLE_API_KEY not configured for AirtableLogger');
    }
=======

>>>>>>> 526e3477
    this.baseUrl = `https://api.airtable.com/v0/${this.baseId}/${this.tableId}`;
  }

  async testConnection(): Promise<boolean> {
    try {
      const response = await axios.get(this.baseUrl, {
        headers: {
          'Authorization': `Bearer ${this.apiKey}`,
          'Content-Type': 'application/json'
        },
        params: { maxRecords: 1 }
      });
      
      console.log('✅ Airtable connection successful');
      return response.status === 200;
    } catch (error: any) {
      console.error('❌ Airtable connection failed:', error.response?.status, error.response?.statusText);
      return false;
    }
  }

  async logAutomationTest(entry: LogEntry): Promise<boolean> {
    try {
      const payload = {
        records: [{
          fields: {
            '🔧 Integration Name': `Function ${entry.functionId}: ${entry.functionName} - ${entry.status} - ${entry.notes} - Module: ${entry.moduleType}`
          }
        }]
      };

      const response = await axios.post(this.baseUrl, payload, {
        headers: {
          'Authorization': `Bearer ${this.apiKey}`,
          'Content-Type': 'application/json'
        }
      });

      if (response.status === 200) {
        console.log(`✅ Logged Function ${entry.functionId}: ${entry.status}`);
        return true;
      }
      return false;
    } catch (error: any) {
      console.error(`❌ Failed to log Function ${entry.functionId}:`, error.response?.status, error.response?.statusText);
      return false;
    }
  }

  async logBatch(entries: LogEntry[]): Promise<{ success: number; failed: number }> {
    let success = 0;
    let failed = 0;

    for (const entry of entries) {
      const result = await this.logAutomationTest(entry);
      if (result) {
        success++;
      } else {
        failed++;
      }
      // Rate limiting: wait 200ms between requests
      await new Promise(resolve => setTimeout(resolve, 200));
    }

    console.log(`📊 Batch logging complete: ${success} success, ${failed} failed`);
    return { success, failed };
  }
}

export const airtableLogger = new AirtableLogger();<|MERGE_RESOLUTION|>--- conflicted
+++ resolved
@@ -31,13 +31,12 @@
     this.baseId = 'appRt8V3tH4g5Z51f';
     this.tableId = 'tbly0fjE2M5uHET9X';
     this.apiKey = process.env.AIRTABLE_API_KEY as string;
-<<<<<<< HEAD
+
     if (!this.apiKey) {
       throw new Error('AIRTABLE_API_KEY not configured for AirtableLogger');
     }
-=======
 
->>>>>>> 526e3477
+
     this.baseUrl = `https://api.airtable.com/v0/${this.baseId}/${this.tableId}`;
   }
 
