--- conflicted
+++ resolved
@@ -1,4 +1,4 @@
-<<<<<<< HEAD
+
 # YoBotAssistant
 
 ## Environment Variables
@@ -11,7 +11,7 @@
 - `AIRTABLE_API_KEY` – API key for Airtable access
 - `AIRTABLE_BASE_ID` – Airtable base identifier
 - `AIRTABLE_TABLE_NAME` – default table used for metrics
-=======
+
 # YoBotAssistant Command Center
 
 YoBotAssistant is the backend command center that powers YoBot's automation and metrics tracking. It exposes a small Express API along with modules for scraping, voice generation, sales automation and more. Optional Python scripts handle iCloud calendar syncing.
@@ -124,5 +124,4 @@
 
 ## License
 
-This project is licensed under the [MIT License](LICENSE).
->>>>>>> 04778362
+This project is licensed under the [MIT License](LICENSE).