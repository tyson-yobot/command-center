--- conflicted
+++ resolved
@@ -21,10 +21,10 @@
 
 // Configuration
 const GOOGLE_FOLDER_ID = "1-D1Do5bWsHWX1R7YexNEBLsgpBsV7WRh";
-<<<<<<< HEAD
+
 const AIRTABLE_API_KEY = getApiKey();
 const TABLE_NAME = SCRAPED_LEADS_TABLE_NAME;
-=======
+
 
 const AIRTABLE_API_KEY = process.env.AIRTABLE_API_KEY || "";
 const BASE_ID = "appRt8V3tH4g5Z5if";
@@ -38,7 +38,7 @@
 
 
 
->>>>>>> 3465ff94
+
 
 interface FormData {
   'Contact Name': string;
