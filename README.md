--- conflicted
+++ resolved
@@ -1,6 +1,5 @@
 # YoBotAssistant
 
-<<<<<<< HEAD
 YoBotAssistant is the backend command center that powers YoBot's automation and metrics tracking. It exposes a small Express API and a collection of modules for scraping, voice generation, automation runs and more.
 
 ## Prerequisites
@@ -13,7 +12,6 @@
 
 1. Install Node dependencies:
 
-=======
 ## Prerequisites
 
 - **Node.js** 18 or higher
@@ -41,11 +39,11 @@
    pnpm install
    ```
 2. Install dependencies for the React client:
->>>>>>> c92fb43e
+
    ```bash
    cd client
    npm install
-<<<<<<< HEAD
+
    cd client && npm install
    ```
 
@@ -73,7 +71,7 @@
    pip install -r requirements.txt
    python app.py
    ```
-=======
+
    # or
    pnpm install
    cd ..
@@ -155,7 +153,7 @@
 ZENDESK_EMAIL
 
 YoBotAssistant is the backend command center that powers YoBot’s automation and metrics tracking. It exposes a small Express API and a collection of modules for scraping, voice generation, automation runs and more.
->>>>>>> c92fb43e
+
 
 ## Environment Variables
 
@@ -185,13 +183,13 @@
 
 Two helper scripts provide iCloud calendar syncing:
 
-<<<<<<< HEAD
+
 - `app.py` – small Flask server scheduling `sync_calendar_to_airtable`
 - `sync.py` – manual one‑off sync
 
 They require the same environment variables and packages from
 `requirements.txt`.
-=======
+
 * `app.py` – a small Flask server that schedules `sync_calendar_to_airtable` every 15 minutes.
 * `sync.py` – a standalone script for manual one‑off syncs.
 * `server/yobot_command_center/sales_order.py` – processes sales order data when triggered from the Express API.
@@ -215,7 +213,7 @@
 ```bash
 pip install -r requirements.txt
 ```
->>>>>>> c92fb43e
+
 
 
 ## Running Tests
@@ -226,10 +224,8 @@
 
 ## License
 
-<<<<<<< HEAD
+
 This project is licensed under the [MIT License](LICENSE).
-=======
+
 This project is licensed under the [MIT License](LICENSE)
 
-
->>>>>>> c92fb43e
