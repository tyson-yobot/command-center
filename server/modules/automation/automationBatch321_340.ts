--- conflicted
+++ resolved
@@ -1,10 +1,10 @@
 import express from 'express';
 import axios from 'axios';
-<<<<<<< HEAD
+
 import { COMMAND_CENTER_BASE_ID } from "../config/airtableBase";
-=======
+
 import { COMMAND_CENTER_BASE_ID, TABLE_NAMES, getAirtableApiKey } from '@shared/airtableConfig';
->>>>>>> f83e9764
+
 
 const router = express.Router();
 
@@ -17,13 +17,13 @@
 const API_KEY = process.env.AIRTABLE_API_KEY || "";
 
 const API_KEY = process.env.AIRTABLE_API_KEY as string;
-<<<<<<< HEAD
+
 const BASE_ID = COMMAND_CENTER_BASE_ID;
-=======
+
 
 const BASE_ID = "appRt8V3tH4g5Z51f";
 
->>>>>>> f83e9764
+
 const HEADERS = {
   "Authorization": `Bearer ${API_KEY}`,
   "Content-Type": "application/json"
