import type { Express } from "express";
import { LEAD_ENGINE_BASE_ID, TABLE_NAMES } from "@shared/airtableConfig";

// Airtable configuration for YoBot Lead Engine
<<<<<<< HEAD
const AIRTABLE_BASE_ID = LEAD_ENGINE_BASE_ID; // YoBot Lead Engine
const SCRAPED_LEADS_TABLE = TABLE_NAMES.SCRAPED_LEADS;
=======
import {
  LEAD_ENGINE_BASE_ID,
  SCRAPED_LEADS_TABLE,
  tableUrl,
} from "../../shared/airtableConfig";
>>>>>>> 76ec33db

interface ScrapedLead {
  fullName: string;
  email?: string;
  company?: string;
  title?: string;
  location?: string;
  phone?: string;
  industry?: string;
  sourceTag: string;
  scrapeSessionId: string;
  source: string;
  linkedin?: string;
  rating?: number;
  reviewCount?: number;
  connectionDegree?: string;
}

export async function storeLeadsInAirtable(leads: ScrapedLead[], scrapeTool: string): Promise<boolean> {
  if (!process.env.AIRTABLE_API_KEY || !leads.length) {
    console.warn('Missing Airtable API key or no leads to store');
    return false;
  }

  try {
    const timestamp = new Date().toISOString();
    
    // Transform leads to match Airtable field structure
    const airtableRecords = leads.map(lead => ({
      fields: {
        'Full Name': lead.fullName,
        'Email': lead.email || '',
        'Company': lead.company || '',
        'Job Title': lead.title || '',
        'Location': lead.location || '',
        'Phone': lead.phone || '',
        'Industry': lead.industry || '',
        'Source Tool': scrapeTool,
        'Source Tag': lead.sourceTag,
        'Scrape Session ID': lead.scrapeSessionId,
        'Date Added': timestamp,
        'Status': 'New',
        'LinkedIn URL': lead.linkedin || '',
        'Rating': lead.rating?.toString() || '',
        'Review Count': lead.reviewCount?.toString() || '',
        'Connection Degree': lead.connectionDegree || '',
        'Lead Quality Score': calculateLeadQuality(lead).toString(),
        'Notes': `Auto-scraped via ${scrapeTool} on ${new Date().toLocaleDateString()}`
      }
    }));

    // Split into batches of 10 (Airtable limit)
    const batches = [];
    for (let i = 0; i < airtableRecords.length; i += 10) {
      batches.push(airtableRecords.slice(i, i + 10));
    }

    let totalStored = 0;
    
    for (const batch of batches) {
      const response = await fetch(tableUrl(LEAD_ENGINE_BASE_ID, SCRAPED_LEADS_TABLE), {
        method: 'POST',
        headers: {
          'Authorization': `Bearer ${process.env.AIRTABLE_API_KEY}`,
          'Content-Type': 'application/json'
        },
        body: JSON.stringify({
          records: batch
        })
      });

      if (response.ok) {
        const result = await response.json();
        totalStored += result.records?.length || 0;
        console.log(`Stored batch of ${result.records?.length || 0} leads in Airtable`);
      } else {
        const errorText = await response.text();
        console.error(`Airtable storage failed for batch:`, response.status, errorText);
      }

      // Add delay between batches to respect rate limits
      if (batches.length > 1) {
        await new Promise(resolve => setTimeout(resolve, 200));
      }
    }

    console.log(`Successfully stored ${totalStored} leads in Airtable Scraped Leads (Universal) table`);
    return totalStored > 0;

  } catch (error) {
    console.error('Error storing leads in Airtable:', error);
    return false;
  }
}

function calculateLeadQuality(lead: ScrapedLead): number {
  let score = 0;
  
  // Email presence and quality
  if (lead.email && lead.email.includes('@') && !lead.email.includes('example')) score += 30;
  
  // Job title indicates decision maker
  if (lead.title) {
    const decisionMakerTitles = ['ceo', 'cto', 'founder', 'director', 'vp', 'manager', 'head'];
    if (decisionMakerTitles.some(title => lead.title.toLowerCase().includes(title))) {
      score += 25;
    } else {
      score += 15;
    }
  }
  
  // Company information
  if (lead.company && lead.company.length > 2) score += 20;
  
  // Phone number
  if (lead.phone) score += 15;
  
  // LinkedIn profile
  if (lead.linkedin) score += 10;
  
  return Math.min(score, 100);
}

export async function logScrapingCampaign(tool: string, filters: any, leadCount: number, mode: string): Promise<void> {
  if (!process.env.AIRTABLE_API_KEY) return;

  try {
    const timestamp = new Date().toISOString();
    
    await fetch(tableUrl(LEAD_ENGINE_BASE_ID, 'Scraping Campaigns Table'), {
      method: 'POST',
      headers: {
        'Authorization': `Bearer ${process.env.AIRTABLE_API_KEY}`,
        'Content-Type': 'application/json'
      },
      body: JSON.stringify({
        records: [{
          fields: {
            'Campaign Name': `${tool.toUpperCase()} - ${new Date().toLocaleDateString()}`,
            'Scraping Tool': tool,
            'Date Started': timestamp,
            'Status': leadCount > 0 ? 'Completed' : 'Failed',
            'Leads Found': leadCount,
            'Mode': mode.toUpperCase(),
            'Filters Applied': JSON.stringify(filters),
            'Session ID': `${tool}-${Date.now()}`
          }
        }]
      })
    });
    
    console.log(`Logged scraping campaign for ${tool} in Airtable`);
  } catch (error) {
    console.error('Error logging scraping campaign:', error);
  }
}<|MERGE_RESOLUTION|>--- conflicted
+++ resolved
@@ -1,17 +1,16 @@
 import type { Express } from "express";
 import { LEAD_ENGINE_BASE_ID, TABLE_NAMES } from "@shared/airtableConfig";
 
-// Airtable configuration for YoBot Lead Engine
-<<<<<<< HEAD
+
 const AIRTABLE_BASE_ID = LEAD_ENGINE_BASE_ID; // YoBot Lead Engine
 const SCRAPED_LEADS_TABLE = TABLE_NAMES.SCRAPED_LEADS;
-=======
+
 import {
   LEAD_ENGINE_BASE_ID,
   SCRAPED_LEADS_TABLE,
   tableUrl,
 } from "../../shared/airtableConfig";
->>>>>>> 76ec33db
+
 
 interface ScrapedLead {
   fullName: string;
