# Replit & build files
.replit
*.replit
build/
dist/

# Logs
*.log
npm-debug.log*
yarn-debug.log*
yarn-error.log*

# Environments
.env
.env.*
!.env.example

# Node modules
node_modules/

# System files
.DS_Store
Thumbs.db

# IDE folders
.vscode/
.idea/

# Git temp files
*.swp
*.swo

# Python
__pycache__/
*.pyc

# TypeScript cache
*.tsbuildinfo

# OS junk
*.bak
*.tmp

<<<<<<< HEAD
# Ignore client environment
client/src/.env
=======
# Command Center zipped page
client/src/pages/Command-Center.zip

# Temporary text documents
client/src/lib/New Text Document.txt
>>>>>>> 8a9798fa
<|MERGE_RESOLUTION|>--- conflicted
+++ resolved
@@ -41,13 +41,12 @@
 *.bak
 *.tmp
 
-<<<<<<< HEAD
+
 # Ignore client environment
 client/src/.env
-=======
+
 # Command Center zipped page
 client/src/pages/Command-Center.zip
 
 # Temporary text documents
 client/src/lib/New Text Document.txt
->>>>>>> 8a9798fa
