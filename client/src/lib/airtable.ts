
// /lib/airtable.ts
import axios from 'axios';
<<<<<<< HEAD
import { getApiKey, BASE_ID, METRICS_TABLE_NAME } from '@shared/airtableConfig';

const AIRTABLE_API_KEY = getApiKey();
const TABLE_NAME = METRICS_TABLE_NAME;
=======
import { COMMAND_CENTER_BASE_ID, TABLE_NAMES, getAirtableApiKey } from '@shared/airtableConfig';

const AIRTABLE_API_KEY = getAirtableApiKey();
if (!AIRTABLE_API_KEY) {
  console.warn('AIRTABLE_API_KEY is not set');
}
const BASE_ID = COMMAND_CENTER_BASE_ID;
const TABLE_NAME = TABLE_NAMES.METRICS_TRACKER;


const AIRTABLE_API_KEY = process.env.AIRTABLE_API_KEY || "";

const AIRTABLE_API_KEY = process.env.AIRTABLE_API_KEY;
if (!AIRTABLE_API_KEY) {
  console.warn('AIRTABLE_API_KEY is not set');
}

const BASE_ID = "appRt8V3tH4g5Z51f";
const TABLE_NAME = "Command Center - Metrics Tracker Table";
>>>>>>> 3465ff94


const airtableInstance = axios.create({
  baseURL: `https://api.airtable.com/v0/${BASE_ID}/${encodeURIComponent(TABLE_NAME)}`,
  headers: {
    Authorization: `Bearer ${AIRTABLE_API_KEY}`,
    'Content-Type': 'application/json',
  },
});

export class AirtableClient {
  async createLead(fields) {
    try {
      const response = await airtableInstance.post('', {
        records: [{ fields }],
      });
      return response.data;
    } catch (error) {
      console.error("Airtable create error:", error?.response?.data || error);
      throw new Error("Failed to create Airtable record.");
    }
  }
}

export async function createMetricsRecord(fields) {
  try {
    const response = await airtableInstance.post('', {
      records: [{ fields }],
    });
    return response.data;
  } catch (error) {
    console.error("Airtable create error:", error?.response?.data || error);
    throw new Error("Failed to create Airtable record.");
  }
}

export async function updateMetricsRecord(recordId, fields) {
  try {
    const response = await airtableInstance.patch('', {
      records: [{ id: recordId, fields }],
    });
    return response.data;
  } catch (error) {
    console.error("Airtable update error:", error?.response?.data || error);
    throw new Error("Failed to update Airtable record.");
  }
}<|MERGE_RESOLUTION|>--- conflicted
+++ resolved
@@ -1,12 +1,12 @@
 
 // /lib/airtable.ts
 import axios from 'axios';
-<<<<<<< HEAD
+
 import { getApiKey, BASE_ID, METRICS_TABLE_NAME } from '@shared/airtableConfig';
 
 const AIRTABLE_API_KEY = getApiKey();
 const TABLE_NAME = METRICS_TABLE_NAME;
-=======
+
 import { COMMAND_CENTER_BASE_ID, TABLE_NAMES, getAirtableApiKey } from '@shared/airtableConfig';
 
 const AIRTABLE_API_KEY = getAirtableApiKey();
@@ -26,7 +26,7 @@
 
 const BASE_ID = "appRt8V3tH4g5Z51f";
 const TABLE_NAME = "Command Center - Metrics Tracker Table";
->>>>>>> 3465ff94
+
 
 
 const airtableInstance = axios.create({
