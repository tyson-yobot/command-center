--- conflicted
+++ resolved
@@ -1,19 +1,18 @@
 import axios from 'axios';
-<<<<<<< HEAD
+
 import { logEventToAirtable } from './hubspotCRM';
 import {
   getApiKey,
-  COMMAND_CENTER_BASE_ID,
-  SCRAPED_LEADS_TABLE_ID,
-  OPS_BASE_ID,
+  COMMAND_CENTER_BASE_ID='appGtcRZU6QJngkQS',
+  SCRAPED_LEADS_TABLE_ID='tbl185XqDi71n76II',
+  OPS_BASE_ID='appGtcRZU6QJngkQS',
   tableUrl,
   recordUrl
 } from '@shared/airtableConfig';
-=======
+
 import { logEventToAirtable } from './airtableIntegrationLogger';
 import { COMMAND_CENTER_BASE_ID, getApiKey, BASE_ID, SCRAPED_LEADS_TABLE_ID, tableUrl, recordUrl, OPS_BASE_ID } from '@shared/airtableConfig';
 
->>>>>>> 9c1b2409
 
 export interface LeadData {
   first_name: string;
@@ -64,13 +63,13 @@
 // Deduplication check - returns record ID if duplicate found
 async function isDuplicate(email?: string, fullName?: string, domain?: string): Promise<string | null> {
   try {
-<<<<<<< HEAD
+
     const headers = { Authorization: `Bearer ${getApiKey()}` };
     let filterFormula = '';
-=======
-
-    const airtableBaseId = COMMAND_CENTER_BASE_ID;
-    const airtableTableId = SCRAPED_LEADS_TABLE_ID;
+
+
+    const airtableBaseId = 'appGtcRZU6QJngkQS';
+    const airtableTableId = 'tbl185XqDi71n76II';
     const airtableToken = getApiKey();
 
 
@@ -78,8 +77,7 @@
       "Authorization": `Bearer ${airtableToken}`
     };
 
-    let filterFormula = "";
->>>>>>> 9c1b2409
+
     if (email) {
       filterFormula = `{📧 Email} = '${email}'`;
     } else if (fullName && domain) {
@@ -103,19 +101,18 @@
 // Flag duplicate in Airtable
 async function flagDuplicateInAirtable(recordId: string): Promise<boolean> {
   try {
-<<<<<<< HEAD
+
     const url = recordUrl(COMMAND_CENTER_BASE_ID, SCRAPED_LEADS_TABLE_ID, recordId);
-=======
-
-    const airtableBaseId = COMMAND_CENTER_BASE_ID;
-    const airtableTableId = SCRAPED_LEADS_TABLE_ID;
+
+    const airtableBaseId = 'appGtcRZU6QJngkQS';
+    const airtableTableId = 'tbl185XqDi71n76II';
     const airtableToken = getApiKey();
 
     const url = recordUrl(airtableBaseId, airtableTableId, recordId);
 
 
 
->>>>>>> 9c1b2409
+
     const headers = {
       Authorization: `Bearer ${getApiKey()}`,
       'Content-Type': 'application/json'
@@ -132,17 +129,17 @@
 // Update existing lead with new data
 async function updateExistingLead(recordId: string, email?: string, phone?: string, jobTitle?: string): Promise<boolean> {
   try {
-<<<<<<< HEAD
+
     const url = recordUrl(COMMAND_CENTER_BASE_ID, SCRAPED_LEADS_TABLE_ID, recordId);
-=======
-
-    const airtableBaseId = COMMAND_CENTER_BASE_ID;
-    const airtableTableId = SCRAPED_LEADS_TABLE_ID;
+
+
+    const airtableBaseId = 'appGtcRZU6QJngkQS';
+    const airtableTableId = 'tbl185XqDi71n76II';
     const airtableToken = getApiKey();
 
     const url = recordUrl(airtableBaseId, airtableTableId, recordId);
 
->>>>>>> 9c1b2409
+
     const headers = {
       Authorization: `Bearer ${getApiKey()}`,
       'Content-Type': 'application/json'
@@ -175,16 +172,16 @@
 // Push to Airtable Scraped Leads table
 async function pushToAirtableLeads(leadData: LeadData): Promise<boolean> {
   try {
-<<<<<<< HEAD
+
     const airtableUrl = tableUrl(COMMAND_CENTER_BASE_ID, SCRAPED_LEADS_TABLE_ID);
-=======
-    const airtableBaseId = COMMAND_CENTER_BASE_ID;
-    const airtableTableId = SCRAPED_LEADS_TABLE_ID;
+
+    const airtableBaseId = 'appGtcRZU6QJngkQS';
+    const airtableTableId = 'tbl185XqDi71n76II';
     const airtableToken = getApiKey();
 
     const airtableUrl = tableUrl(airtableBaseId, airtableTableId);
 
->>>>>>> 9c1b2409
+
     const headers = {
       Authorization: `Bearer ${getApiKey()}`,
       'Content-Type': 'application/json'
@@ -233,13 +230,12 @@
 // Update Airtable sync status
 async function updateSyncStatus(email: string, synced: boolean): Promise<void> {
   try {
-<<<<<<< HEAD
     const airtableUrl = tableUrl(OPS_BASE_ID, 'tblScrapedLeads');
     const headers = { Authorization: `Bearer ${getApiKey()}` };
-=======
-
-    const airtableBaseId = OPS_BASE_ID;
-    const airtableTableId = SCRAPED_LEADS_TABLE_ID;
+
+
+    const airtableBaseId = 'appGtcRZU6QJngkQS';
+    const airtableTableId = 'tbl185XqDi71n76II';
     const airtableToken = getApiKey();
 
     const airtableUrl = tableUrl(airtableBaseId, airtableTableId);
@@ -249,7 +245,7 @@
     };
 
     // Find record by email
->>>>>>> 9c1b2409
+
     const searchResponse = await axios.get(airtableUrl, {
       headers,
       params: { filterByFormula: `{📧 Email} = "${email}"`, maxRecords: 1 }
