--- conflicted
+++ resolved
@@ -43,8 +43,5 @@
     };
   }
 }
-<<<<<<< HEAD
-=======
 consolidate-imports-and-declare-constants
 
->>>>>>> 1793a927
