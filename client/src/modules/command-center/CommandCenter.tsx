--- conflicted
+++ resolved
@@ -1,826 +1,397 @@
-<<<<<<< HEAD
-// ✅ Modal Imports (deduplicated)
-import { LeadScraperModal } from '@/components/modals/LeadScraperModal';
-import VoiceStudioModal from '@/components/modals/VoiceStudioModal';
-import { CalendarModal } from '@/components/modals/CalendarModal';
-import { SmartQuotingModal } from '@/components/modals/SmartQuotingModal';
-import { ContentCreatorModal } from '@/components/modals/ContentCreatorModal';
-import { SubmitTicketModal } from '@/components/modals/SubmitTicketModal';
-import { ExportModal } from '@/components/modals/ExportModal';
-import { HubspotModal } from '@/components/modals/HubspotModal';
-import { AdminPanelModal } from '@/components/modals/AdminPanelModal';
-import AdminLoginModal from '@/components/modals/AdminLoginModal';
-import { DiagnosticsModal } from '@/components/modals/DiagnosticsModal';
-import { EmergencyModal } from '@/components/modals/EmergencyModal';
-import { SalesOrderModal } from '@/components/modals/SalesOrderModal';
-import { CopilotModal } from '@/components/modals/CopilotModal';
-import { PDFUploadModal } from '@/components/modals/PdfUploadModal';
-import { CallQueueModal } from '@/components/modals/CallQueueModal';
-import { AirtableSyncModal } from '@/components/modals/AirtableSyncModal';
-import { LoggerTrackerModal } from '@/components/modals/LoggerTrackerModal';
-import { MetricsPanelModal } from '@/components/modals/MetricsPanelModal';
-import { BehaviorTuningModal } from '@/components/modals/BehaviorTuningModal';
-import { RAGModal } from '@/components/modals/RagModal';
-import { RAGInsightsModal } from '@/components/modals/RAGInsightsModal';
-import { RevenueChartsModal } from '@/components/modals/RevenueChartsModal';
-import { SlackMonitorModal } from '@/components/modals/SlackMonitorModal';
-import { AdminSettingsModal } from '@/components/modals/AdminSettingsModal';
-import { SmartSchedulerModal } from '@/components/modals/SmartSchedulerModal';
-import { AuditLogModal } from '@/components/modals/AuditLogModal';
-
-// ✅ UI Components
-import QuickActionCard from '@/components/ui/cards/QuickActionCard';
-import KPIAnalyticsCard from '@/components/ui/cards/KPIAnalyticsCard';
-import SmartSpendCard from '@/components/ui/cards/SmartSpendCard';
-import BotalyticsCard from '@/components/ui/cards/BotalyticsCard';
-import AIAvatarOverlay from '@/components/ui/cards/AIAvatarOverlayCard';
-import SupportChatWidget from '@/components/widgets/SupportChatWidget';
-import TopNavBar from '@/components/nav/TopNavBar';
-
-import { useEffect, useState } from 'react';
-import '@/styles/CommandCenter.css';
-import '@/styles/NeonTheme.css';
-import '@/styles/StyledComponents.css';
-
-import {
-  fetchLeadsFromApollo,
-  openVoiceStudio,
-  getUpcomingCalendarEvents,
-  generateQuotePDF,
-  runContentCreation,
-  submitSupportTicket,
-  syncHubSpotContacts,
-  exportAllData,
-  syncCalendarToAirtable,
-  createVoiceStudioRecord,
-  submitQuoteToAirtable,
-  submitContentPost,
-  submitTicketToAirtable,
-  syncContactsToCRM,
-  pushExportToDrive,
-  logEvent,
-  toggleFeature,
-  submitPdfUploadToAirtable,
-  submitRagQueryToAirtable,
-  syncRagArticles,
-  runSystemDiagnostics,
-  triggerEmergencyProtocol,
-  submitSalesOrderToQBO,
-  syncQuickBooksInvoices,
-  postToMailchimp,
-  openMailchimpPage,
-  openHubSpotPage,
-  triggerSocialPoster
-} from '@/utils/function_library';
-
-
-
-
-const neonColors = ['#FFFF33', '#39FF14', '#FF6EC7', '#DA70D6', '#FFA500'];
-
-const kpiGroups = [
-  {
-    title: '📟 Bot Operations',
-    kpis: ['🎙️ Avg. Call Duration', '🔁 Retry Rate', '❌ Call Failures', '🧠 NLP Accuracy', '🤖 Bot Uptime']
-  },
-  {
-    title: '⚙️ Automation Health',
-    kpis: ['⚠️ Error Rate', '🔁 Scenario Repeats', '🔍 Logs Reviewed', '📦 Modules Triggered', '⏱️ Avg. Flow Runtime']
-  },
-  {
-    title: '🧰 Support Performance',
-    kpis: ['🕒 Avg. Resolution Time', '🎫 Tickets Received', '✅ Tickets Closed', '💬 Client NPS', '👀 Escalations']
-  },
-  {
-    title: '🔐 Security & Compliance',
-    kpis: ['🔐 Data Integrity Score', '🧾 Compliance Tasks Done', '🔍 Logger Tamper Rate', '🚨 Last Breach Flag', '✅ Checklist Pass %']
-  },
-  {
-    title: '📦 Client Lifecycle',
-    kpis: ['📥 New Clients This Month', '🧾 Completed Onboardings', '🗓️ Avg. Days to Launch', '🔄 Renewals Closed', '📉 Inactive Accounts']
-  },
-  {
-    title: '📊 Core KPIs',
-    kpis: ['💰 Cost Per Lead', '🚀 ROI', '🎯 Close Rate', '📈 Learning Rate']
-  },
-  {
-    title: '📡 Smart Metrics',
-    kpis: ['🧠 SmartSpend™', '📊 Botalytics™', '📞 Calls Completed', '😄 Sentiment Score']
-  },
-  {
-    title: '📈 Sales Ops',
-    kpis: ['🔁 Trial Conversion Rate', '💬 AI Suggestions Used', '📦 Top Package', '📤 Email CTR']
-  },
-  {
-    title: '🧲 Funnel & Automation',
-    kpis: ['🧲 Lead Source ROI', '⏳ First Response Time', '🕹️ Automation Success', '🕵️‍♂️ Flagged Logs']
-  },
-  {
-    title: '📋 Task & Revenue',
-    kpis: ['🎯 Tasks Completed', '⏱️ Open Tasks', '🧾 Quotes Generated', '💳 Payments Collected']
-  },
-  {
-    title: '📉 Retention',
-    kpis: ['📉 Churn Risk']
-  }
-];
-
-export default function CommandCenter() {
-  const [selectedModal, setSelectedModal] = useState<string | null>(null);
-  const [showAdvancedTools, setShowAdvancedTools] = useState(false);
-  const [liveMode, setLiveMode] = useState(true);
-  
-  // Debug: log the selected modal
-  console.log('Current selectedModal:', selectedModal);
-
-  const userEmail = liveMode ? 'tyson@yobot.bot' : 'daniel@yobot.bot';
-  const leadId = liveMode ? 'recD9aF6vqpUOCnA4' : 'recDbWmthkHtNZkld';
-  const mode = liveMode ? 'LIVE' : 'TEST';
-
-  const openModal = async (modalName: string, label: string) => {
-    setSelectedModal(modalName);
-    await logEvent({ module: label, trigger: 'Command Center', mode });
-
-    switch (modalName) {
-  case 'leadScraper':
-    await fetchLeadsFromApollo(userEmail);
-    break;
-  case 'voiceStudio':
-    await openVoiceStudio();
-    await createVoiceStudioRecord(userEmail, mode);
-    break;
-  case 'calendar':
-    await getUpcomingCalendarEvents(userEmail);
-    await syncCalendarToAirtable(userEmail, mode);
-    break;
-  case 'quoting':
-    await generateQuotePDF(leadId);
-    await submitQuoteToAirtable(leadId, mode);
-    break;
-  case 'contentCreator':
-    await runContentCreation();
-    await submitContentPost(userEmail, mode);
-    break;
-  case 'ticket':
-    await submitSupportTicket({ email: userEmail, message: `Submitted from ${mode} Command Center` });
-    await submitTicketToAirtable(userEmail, mode);
-    break;
-  case 'hubspot':
-    await syncHubSpotContacts();
-    await syncContactsToCRM();
-    await openHubSpotPage();
-    break;
-  case 'mailchimp':
-    await postToMailchimp(userEmail);
-    await openMailchimpPage();
-    break;
-  case 'export':
-    await exportAllData();
-    await pushExportToDrive(mode);
-    break;
-  case 'admin':
-    await toggleFeature('maintenance_mode', true);
-    break;
-  case 'pdf':
-    await submitPdfUploadToAirtable(userEmail, mode);
-    break;
-  case 'rag':
-    await submitRagQueryToAirtable();
-    await syncRagArticles();
-    break;
-  case 'diagnostics':
-    await runSystemDiagnostics();
-    break;
-  case 'emergency':
-    await triggerEmergencyProtocol();
-    break;
-  case 'salesOrder':
-    await submitSalesOrderToQBO(userEmail, mode);
-    await syncQuickBooksInvoices(userEmail);
-    break;
-  case 'socialPoster':
-    await triggerSocialPoster(userEmail);
-    break;
-
-  // ✅ Modal triggers (UI only — no backend logic)
-  case 'adminSettings':
-    break;
-  case 'airtableSync':
-    break;
-  case 'behaviorTuning':
-    break;
-  case 'callQueue':
-    break;
-  case 'copilot':
-    break;
-  case 'loggerTracker':
-    break;
-  case 'metricsPanel':
-    break;
-  case 'ragInsights':
-    break;
-  case 'revenueCharts':
-    break;
-  case 'slackMonitor':
-    break;
-  case 'smartScheduler':
-    break;
-  case 'auditLog':
-    break;
-  case 'slackTest':
-    break;
-  case 'adminLogin':
-    break;
-
-  }
-}
-
-   const closeModal = () => setSelectedModal(null);
-
-  useEffect(() => {
-    document.title = 'YoBot® Command Center';
-    // Force close any modals on load
-    setSelectedModal(null);
-  }, []);
-
-  return (
-    <div className="command-center-container">
-      {/* Fixed position components */}
-      <div className="fixed top-0 left-0 right-0 z-10 bg-black/90 backdrop-blur-sm border-b border-[#0d82da]/30">
-        <TopNavBar />
-      </div>
-      
-      {/* Floating components */}
-      <div className="fixed top-20 right-4 z-20 floating-avatar">
-        <AIAvatarOverlay />
-      </div>
-      
-      <div className="fixed bottom-4 right-4 z-30 floating-chat">
-        <SupportChatWidget />
-      </div>
-
-      {/* Main content with proper top margin */}
-      <div className="pt-16">
-        <h1 className="dashboard-title neon-text">🤖 YoBot® Command Center</h1>
-
-        <div className="mode-toggle">
-          <label>
-            <input type="checkbox" checked={liveMode} onChange={() => setLiveMode(!liveMode)} />
-            {liveMode ? 'LIVE MODE' : 'TEST MODE'}
-          </label>
-        </div>
-
-      <div className="quick-action-launchpad">
-        <QuickActionCard label="📞 Pipeline Calls" onClick={() => {}} />
-        <QuickActionCard label="☎️ Manual Call" onClick={() => {}} />
-        <QuickActionCard label="🔍 Lead Scraper" onClick={() => openModal('leadScraper', '🔍 Lead Scraper')} />
-        <QuickActionCard label="🧾 Sales Order" onClick={() => openModal('salesOrder', '🧾 Sales Order')} />
-        <QuickActionCard label="🎨 Content Creator" onClick={() => openModal('contentCreator', '🎨 Content Creator')} />
-        <QuickActionCard label="📆 SmartCalendar" onClick={() => openModal('calendar', '📆 SmartCalendar')} />
-        <QuickActionCard label="🎫 Submit Ticket" onClick={() => openModal('ticket', '🎫 Submit Ticket')} />
-        <QuickActionCard label="🤖 Smart Quoting" onClick={() => openModal('quoting', '🤖 Smart Quoting')} />
-        <QuickActionCard label="📊 Generate Report" onClick={() => openModal('export', '📊 Generate Report')} />
-        <QuickActionCard label={showAdvancedTools ? '🧰 Hide Tools' : '🧰 Advanced Tools'} onClick={() => setShowAdvancedTools(!showAdvancedTools)} />
-        
-
-      </div>
-
-      {showAdvancedTools && (
-        <div className="advanced-tools-drawer">
-          <QuickActionCard label="📎 PDF Upload" onClick={() => openModal('pdf', '📎 PDF Upload')} />
-          <QuickActionCard label="📚 Knowledge" onClick={() => openModal('rag', '📚 Knowledge')} />
-          <QuickActionCard label="❤️‍🔥 Diagnostics" onClick={() => openModal('diagnostics', '❤️‍🔥 Diagnostics')} />
-          <QuickActionCard label="🚨 Emergency" onClick={() => openModal('emergency', '🚨 Emergency')} />
-          <QuickActionCard label="🎙️ Voice Studio" onClick={() => openModal('voiceStudio', '🎙️ Voice Studio')} />
-          <QuickActionCard label="📬 Mailchimp" onClick={() => openModal('mailchimp', '📬 Mailchimp')} />
-          <QuickActionCard label="🔗 HubSpot" onClick={() => openModal('hubspot', '🔗 HubSpot')} />
-          <QuickActionCard label="📣 Social Poster" onClick={() => openModal('socialPoster', '📣 Social Poster')} />
-          <QuickActionCard label="🧠 Copilot Assistant" onClick={() => openModal('copilot', '🧠 Copilot Assistant')} />
-          <QuickActionCard label="📞 Live Call Queue" onClick={() => openModal('callQueue', '📞 Live Call Queue')} />
-          <QuickActionCard label="📤 Airtable Sync Log" onClick={() => openModal('airtableSync', '📤 Airtable Sync Log')} />
-          <QuickActionCard label="🧾 Logger Tracker" onClick={() => openModal('loggerTracker', '🧾 Logger Tracker')} />
-          <QuickActionCard label="📍 Metrics Panel" onClick={() => openModal('metricsPanel', '📍 Metrics Panel')} />
-          <QuickActionCard label="🎯 Bot Behavior Tuning" onClick={() => openModal('behaviorTuning', '🎯 Bot Behavior Tuning')} />
-          <QuickActionCard label="🗣️ Voice Studio" onClick={() => openModal('voiceStudio', '🗣️ Voice Studio')} />
-          <QuickActionCard label="🔎 RAG Article Insights" onClick={() => openModal('ragInsights', '🔎 RAG Article Insights')} />
-          <QuickActionCard label="📈 Live Revenue Charts" onClick={() => openModal('revenueCharts', '📈 Live Revenue Charts')} />
-          <QuickActionCard label="💬 Slack Monitor" onClick={() => openModal('slackMonitor', '💬 Slack Monitor')} />
-          <QuickActionCard label="🔧 Admin Settings" onClick={() => openModal('adminSettings', '🔧 Admin Settings')} />
-        </div>
-      )}
-
-      <div className="module-stack">
-        {/* Hidden by default - only show when explicitly opened */}
-      </div>
-
-      <div className="analytics-dashboard-wrapper">
-  <h2 className="analytics-heading">Analytics Dashboard</h2>
-  <div className="analytics-dashboard">
-    <div className="analytics-row">
-      <SmartSpendCard />
-      <BotalyticsCard />
-    </div>
-
-    {kpiGroups.map((group, idx) => (
-      <div key={idx} className="kpi-group">
-        <h3 className="kpi-title neon-text">{group.title}</h3>
-        <div className="kpi-row">
-          {group.kpis.map((label, i) => (
-            <KPIAnalyticsCard
-              key={i}
-              label={label}
-              airtableField={label}
-              color={neonColors[Math.floor(Math.random() * neonColors.length)]}
-              showMeter={true}
-              meterThresholds={{ green: 75, yellow: 50, red: 25 }}
-            />
-          ))}
-        </div>
-      </div>
-    ))}
-  </div>
-</div>
-
-
-
-  {/* 🚀 Predictive Analytics Section */}
-  <div className="kpi-group">
-    <h3 className="kpi-title neon-text">📈 Predictive Analytics</h3>
-    <div className="kpi-row">
-      <KPIAnalyticsCard
-        label="📅 Revenue Forecast"
-        airtableField="📅 Revenue Forecast"
-        color="#FF6EC7"
-        showMeter={true} meterThresholds={{ green: 75, yellow: 50, red: 25 }}
-      />
-      <KPIAnalyticsCard
-        label="📉 Projected Churn"
-        airtableField="📉 Projected Churn"
-        color="#DA70D6"
-        showMeter={true} meterThresholds={{ green: 75, yellow: 50, red: 25 }}
-      />
-      <KPIAnalyticsCard
-        label="📈 Growth Trajectory"
-        airtableField="📈 Growth Trajectory"
-        color="#39FF14"
-        showMeter={true} meterThresholds={{ green: 75, yellow: 50, red: 25 }}
-      />
-      <KPIAnalyticsCard
-        label="🧠 Behavior Forecast"
-        airtableField="🧠 Behavior Forecast"
-        color="#FFFF33"
-        showMeter={true} meterThresholds={{ green: 75, yellow: 50, red: 25 }}
-      />
-      <KPIAnalyticsCard
-        label="🧲 AI Deal Prediction"
-        airtableField="🧲 AI Deal Prediction"
-        color="#0d82da"
-        showMeter={true} meterThresholds={{ green: 75, yellow: 50, red: 25 }}
-      />
-    </div>  </div>
-    
-
-      {/* Modals */}
-      {selectedModal === 'leadScraper' && <LeadScraperModal isOpen={true} onClose={closeModal} />}
-      {selectedModal === 'voiceStudio' && <VoiceStudioModal onClose={closeModal} />}
-      {selectedModal === 'calendar' && <CalendarModal isOpen={true} onClose={closeModal} />}
-      {selectedModal === 'quoting' && <SmartQuotingModal isOpen={true} onClose={closeModal} />}
-      {selectedModal === 'contentCreator' && <ContentCreatorModal isOpen={true} onClose={closeModal} />}
-      {selectedModal === 'ticket' && <SubmitTicketModal isOpen={true} onClose={closeModal} />}
-      {selectedModal === 'hubspot' && <HubspotModal isOpen={true} onClose={closeModal} />}
-      {selectedModal === 'export' && <ExportModal isOpen={true} onClose={closeModal} />}
-      {selectedModal === 'admin' && <AdminPanelModal isOpen={true} onClose={closeModal} />}
-      {selectedModal === 'pdf' && <PDFUploadModal isOpen={true} onClose={closeModal} />}
-      {selectedModal === 'rag' && <RAGModal isOpen={true} onClose={closeModal} />}
-      {selectedModal === 'diagnostics' && <DiagnosticsModal isOpen={true} onClose={closeModal} />}
-      {selectedModal === 'emergency' && <EmergencyModal isOpen={true} onClose={closeModal} />}
-      {selectedModal === 'salesOrder' && <SalesOrderModal isOpen={true} onClose={closeModal} />}
-      {selectedModal === 'scheduler' && <SmartSchedulerModal isOpen={true} onClose={closeModal} />}
-      {selectedModal === 'copilot' && <CopilotModal isOpen={true} onClose={closeModal} />}
-      {selectedModal === 'callQueue' && <CallQueueModal isOpen={true} onClose={closeModal} />}
-      {selectedModal === 'airtableSync' && <AirtableSyncModal isOpen={true} onClose={closeModal} />}
-      {selectedModal === 'loggerTracker' && <LoggerTrackerModal isOpen={true} onClose={closeModal} />}
-      {selectedModal === 'ragInsights' && <RAGInsightsModal isOpen={true} onClose={closeModal} />}
-      {selectedModal === 'revenueCharts' && <RevenueChartsModal isOpen={true} onClose={closeModal} />}
-      {selectedModal === 'slackMonitor' && <SlackMonitorModal isOpen={true} onClose={closeModal} />}
-      {selectedModal === 'adminSettings' && <AdminSettingsModal isOpen={true} onClose={closeModal} />}
-      {selectedModal === 'metricsPanel' && <MetricsPanelModal isOpen={true} onClose={closeModal} />}
-      {selectedModal === 'behaviorTuning' && <BehaviorTuningModal isOpen={true} onClose={closeModal} />}
-      {selectedModal === 'smartCalendar' && <CalendarModal isOpen={true} onClose={closeModal} />}
-      {selectedModal === 'slackTest' && <DiagnosticsModal isOpen={true} onClose={closeModal} />}
-      {selectedModal === 'adminLogin' && <AdminLoginModal isOpen={true} onClose={closeModal} />}
-      {selectedModal === 'auditLog' && <AuditLogModal isOpen={true} onClose={closeModal} />}
-      
-      </div>
-    </div>
-  );
-}
-=======
-
-
-// YoBot Command Center 
-
-// =============================================
-
-// ✅ React & State Imports
-import React, { useState } from 'react';
-
-// ✅ Modal Imports
-import LeadScraperModal from '@/components/modals/LeadScraperModal';
-import SubmitTicketModal from '@/components/modals/SubmitTicketModal';
-import VoiceStudioModal from '@/components/modals/VoiceStudioModal';
-import HubspotModal from '@/components/modals/HubspotModal';
-import ContentCreatorModal from '@/components/modals/ContentCreatorModal';
-import ExportModal from '@/components/modals/ExportModal';
-import SmartQuotingModal from '@/components/modals/SmartQuotingModal';
-import PdfUploadModal from '@/components/modals/PdfUploadModal';
-import AdminLoginModal from '@/components/modals/AdminLoginModal';
-import PersonaTrainerModal from '@/components/modals/PersonaTrainerModal';
-import AlertCenterModal from '@/components/modals/AlertCenterModal';
-import CRMHealthCheckModal from '@/components/modals/CRMHealthCheckModal';
-import BotAuditModal from '@/components/modals/BotAuditModal';
-import DealTriggerModal from '@/components/modals/DealTriggerModal';
-import SystemDiagnosticsModal from '@/components/modals/SystemDiagnosticsModal';
-import SubmitRAGModal from '@/components/modals/SubmitRAGModal';
-import SyncRAGModal from '@/components/modals/SyncRAGModal';
-import SmartCalendarModal from '@/components/modals/SmartCalendarModal';
-
-// ✅ Feature Panels
-import SmartCalendar from '@/components/features/SmartCalendar';
-import VoiceStudio from '@/components/features/VoiceStudio';
-import AIChatAgentPanel from '@/components/features/AIChatAgentPanel';
-import RAGKnowledgePanel from '@/components/features/RAGKnowledgePanel';
-
-// ✅ Components
-import QuickActionCard from '@/components/ui/cards/QuickActionCard';
-import AdvancedToolsDrawer from '@/components/AdvancedToolsDrawer';
-import SmartSpendCard from '@/components/ui/cards/SmartSpendCard';
-import BotalyticsCard from '@/components/ui/cards/BotalyticsCard';
-import VoicePerformanceCard from '@/components/ui/cards/VoicePerformanceCard';
-import SentimentCard from '@/components/ui/cards/SentimentCard';
-import RepScorecardCard from '@/components/ui/cards/RepScorecardCard';
-import LeadQualifierCard from '@/components/ui/cards/LeadQualifierCard';
-import CallsCompletedCard from '@/components/ui/cards/CallsCompletedCard';
-import ContactRatioCard from '@/components/ui/cards/ContactRatioCard';
-import SmartCalendarCard from '@/components/ui/cards/SmartCalendarCard';
-import FollowUpTrackerCard from '@/components/ui/cards/FollowUpTrackerCard';
-import DealsClosedCard from '@/components/ui/cards/DealsClosedCard';
-import PDFGeneratorCard from '@/components/ui/cards/PDFGeneratorCard';
-import MonthlyRevenueCard from '@/components/ui/cards/MonthlyRevenueCard';
-import StripeRevenueCard from '@/components/ui/cards/StripeRevenueCard';
-import QuickBooksSyncCard from '@/components/ui/cards/QuickBooksSyncCard';
-import CRMSyncCard from '@/components/ui/cards/CRMSyncCard';
-import ComplianceCheckerCard from '@/components/ui/cards/ComplianceCheckerCard';
-import LoggerIntegrityCard from '@/components/ui/cards/LoggerIntegrityCard';
-import RAGInsightCard from '@/components/ui/cards/RAGInsightCard';
-import SlackAlertsCard from '@/components/ui/cards/SlackAlertsCard';
-import TicketReviewCard from '@/components/ui/cards/TicketReviewCard';
-import ABTestCard from '@/components/ui/cards/ABTestCard';
-import PersonalityPackCard from '@/components/ui/cards/PersonalityPackCard';
-import PredictiveAnalyticsCard from '@/components/ui/cards/PredictiveAnalyticsCard';
-import LiveTransferModal from '@/components/modals/LiveTransferModal';
-
-// ✅ Footer Component
-const Footer = () => (
-  <footer className="mt-20 text-center text-sm text-gray-400 border-t border-gray-600 pt-6">
-    © {new Date().getFullYear()} YoBot® Command Center – Advanced AI Business Automation
-  </footer>
-);
-
-// ✅ Functions
-import {
-  runLeadScraper,
-  runVoiceStudio,
-  runHubspotSync,
-  runContentStudio,
-  runTicketSubmit,
-  runExportJob,
-  runQuoteGenerator,
-  runPdfUploader,
-  runSmartCalendar,
-} from '@/utils/function_library';
-
-const QuickActionLaunchpad = () => {
-  const [isAdminModalOpen, setAdminModalOpen] = useState(false);
-  const [isCalendarModalOpen, setCalendarModalOpen] = useState(false);
-  const [showAdvancedTools, setShowAdvancedTools] = useState(false);
-  const [modals, setModals] = useState({
-    persona: false,
-    alert: false,
-    crm: false,
-    audit: false,
-    deal: false,
-    diagnostics: false,
-    ragSubmit: false,
-    ragSync: false,
-  });
-
-  const openModal = (key) => setModals({ ...modals, [key]: true });
-  const closeModal = (key) => setModals({ ...modals, [key]: false });
-
-  return (
-    <div className="launchpad-wrapper bg-black min-h-screen p-8 text-white">
-      <div className="w-full flex justify-between items-center py-4 px-6 bg-[#1a1a1a] border-b-4 border-blue-500 rounded-t-3xl mb-6">
-        <img src="/assets/Main YoBot Logo.png" alt="YoBot Logo" className="h-12" />
-        <h1 className="text-3xl font-bold text-white">🤖 YoBot® Command Center</h1>
-        <div className="text-sm text-gray-400">Total AI Control at Your Fingertips</div>
-      </div>
-
-      <div className="launchpad-container bg-gradient-to-br from-[#c3c3c3] to-[#ffffff] border-[6px] border-blue-500 rounded-3xl p-6 shadow-2xl">
-        <h3 className="text-xl font-bold text-black mb-4">🚀 Quick Action Launchpad</h3>
-        <div className="launchpad-grid grid grid-cols-1 md:grid-cols-2 lg:grid-cols-3 gap-6">
-          <QuickActionCard title="📞 Start Pipeline Calls" onClick={() => runSmartCalendar('pipeline')} />
-          <QuickActionCard title="📲 Manual Call" onClick={() => runSmartCalendar('manual')} />
-          <QuickActionCard title="🔍 Lead Scraper" onClick={runLeadScraper} />
-          <QuickActionCard title="📝 Content Creator" onClick={runContentStudio} />
-          <QuickActionCard title="📊 KPI Reports" onClick={runExportJob} />
-          <QuickActionCard title="📤 PDF Upload" onClick={runPdfUploader} />
-          <QuickActionCard title="🎫 Submit Ticket" onClick={runTicketSubmit} />
-          <QuickActionCard title="📧 Mailchimp" onClick={() => window.open('https://mailchimp.com', '_blank')} />
-          <QuickActionCard title="🔗 HubSpot CRM" onClick={() => window.open('https://app.hubspot.com', '_blank')} />
-          <QuickActionCard title="🔐 Admin" onClick={() => setAdminModalOpen(true)} />
-          <QuickActionCard title="🧪 Diagnostics" onClick={() => openModal('diagnostics')} />
-          <QuickActionCard title="⚙️ Settings" onClick={() => openModal('audit')} />
-        </div>
-      </div>
-
-      <div className="text-center my-8">
-        <button onClick={() => setShowAdvancedTools(!showAdvancedTools)} className="text-lg font-bold py-2 px-4 rounded-xl bg-gradient-to-r from-gray-500 to-gray-300 text-black shadow-md border-[3px] border-blue-500">
-          {showAdvancedTools ? '🧰 Hide Advanced Tools' : '🧰 Show Advanced Tools'}
-        </button>
-      </div>
-
-      {showAdvancedTools && <AdvancedToolsDrawer modals={modals} openModal={openModal} closeModal={closeModal} />}
-
-      <div className="feature-panels space-y-12 mt-12">
-        <SmartCalendar />
-        <VoiceStudio />
-        <RAGKnowledgePanel />
-
-        <div className="bg-[#1a1a1a] border-[6px] border-blue-500 rounded-3xl p-6 text-white shadow-xl">
-          <h3 className="text-2xl font-bold mb-4">📊 Analytics Dashboard</h3>
-          <div className="grid grid-cols-1 md:grid-cols-2 gap-4 mb-6">
-            <div className="rounded-3xl p-4 bg-gradient-to-tr from-[#878787] to-[#d1d1d1] border-[4px] border-blue-500 shadow-xl">
-              <SmartSpendCard />
-            </div>
-            <div className="rounded-3xl p-4 bg-gradient-to-tr from-[#0d82da] to-[#053d74] border-[4px] border-blue-500 shadow-xl">
-              <BotalyticsCard />
-            </div>
-          </div>
-
-          <div className="grid grid-cols-1 md:grid-cols-4 gap-4 mb-6">
-            <VoicePerformanceCard />
-            <SentimentCard />
-            <RepScorecardCard />
-            <LeadQualifierCard />
-          </div>
-
-          <div className="grid grid-cols-1 md:grid-cols-4 gap-4 mb-6">
-            <CallsCompletedCard />
-            <ContactRatioCard />
-            <DealsClosedCard />
-            <FollowUpTrackerCard />
-          </div>
-
-          <div className="grid grid-cols-1 md:grid-cols-4 gap-4 mb-6">
-            <SmartCalendarCard />
-            <PDFGeneratorCard />
-            <MonthlyRevenueCard />
-            <StripeRevenueCard />
-          </div>
-
-          <div className="grid grid-cols-1 md:grid-cols-4 gap-4 mb-6">
-            <QuickBooksSyncCard />
-            <CRMSyncCard />
-            <ComplianceCheckerCard />
-            <LoggerIntegrityCard />
-          </div>
-
-          <div className="grid grid-cols-1 md:grid-cols-4 gap-4 mb-6">
-            <RAGInsightCard />
-            <SlackAlertsCard />
-            <TicketReviewCard />
-            <ABTestCard />
-          </div>
-
-          <div className="grid grid-cols-1 md:grid-cols-4 gap-4 mb-6">
-            <PersonalityPackCard />
-          </div>
-        </div>
-      </div>
-
-      <div className="grid grid-cols-1 md:grid-cols-4 gap-4 mb-6">
-        <PredictiveAnalyticsCard />
-      </div>
-
-      <SuggestionsPushCard
-        onPush={() => {
-          fetch('/api/suggestions-push', {
-            method: 'POST',
-            headers: { 'Content-Type': 'application/json' },
-            body: JSON.stringify({ trigger: 'manual' }),
-          })
-            .then(res => {
-              if (!res.ok) throw new Error('Failed to push suggestions');
-              console.log('✅ Suggestions pushed to Slack');
-            })
-            .catch(err => {
-              console.error('❌ Slack push failed:', err);
-              fetch('https://hooks.slack.com/services/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', {
-                method: 'POST',
-                headers: { 'Content-Type': 'application/json' },
-                body: JSON.stringify({
-                  text: `🚨 Suggestions Push failed in Command Center: ${err.message}`,
-                }),
-              });
-            });
-        }}
-  />
-
-
-      <SecurityGuardCard
-        onToggle={(enabled: boolean) => {
-          fetch('/api/security-guard-toggle', {
-            method: 'POST',
-            headers: { 'Content-Type': 'application/json' },
-            body: JSON.stringify({ enabled }),
-          })
-            .then(res => {
-              if (!res.ok) throw new Error('Failed to toggle Security Guard Mode');
-            console.log(`🛡 Security Guard toggled ${enabled ? 'ON' : 'OFF'}`);
-          })
-            .catch(err => {
-            console.error('❌ Security toggle failed:', err);
-            fetch('https://hooks.slack.com/services/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', {
-              method: 'POST',
-              headers: { 'Content-Type': 'application/json' },
-              body: JSON.stringify({
-                text: `🚨 Security Guard toggle failed: ${err.message}`,
-              }),
-            });
-          });
-      }}
-    />
-
-      
-      <AdminLoginModal isOpen={isAdminModalOpen} onClose={() => setAdminModalOpen(false)} />
-      <SmartCalendarModal isOpen={isCalendarModalOpen} onClose={() => setCalendarModalOpen(false)} />
-      <PersonaTrainerModal isOpen={modals.persona} onClose={() => closeModal('persona')} />
-      <AlertCenterModal isOpen={modals.alert} onClose={() => closeModal('alert')} />
-      <CRMHealthCheckModal isOpen={modals.crm} onClose={() => closeModal('crm')} />
-      <BotAuditModal isOpen={modals.audit} onClose={() => closeModal('audit')} />
-      <DealTriggerModal isOpen={modals.deal} onClose={() => closeModal('deal')} />
-      <SystemDiagnosticsModal isOpen={modals.diagnostics} onClose={() => closeModal('diagnostics')} />
-      <SubmitRAGModal isOpen={modals.ragSubmit} onClose={() => closeModal('ragSubmit')} />
-      <SyncRAGModal isOpen={modals.ragSync} onClose={() => closeModal('ragSync')} />
-
-      <Footer />
-    </div>
-  );
-};
-
-export default QuickActionLaunchpad;
-
-
-// ... (above imports and components remain unchanged)
-
-import { useEffect } from 'react';
-
-// ... (above imports and components remain unchanged)
-
-import { useEffect } from 'react';
-
-// ✅ Runtime Data Fetch + Slack Sync (Inline)
-const fetchCardDataAndSyncToSlack = async (cardId) => {
-  try {
-    const res = await fetch(`/api/cards/${cardId}`);
-    const data = await res.json();
-
-    if (data?.status === 'error') {
-      await fetch("https://hooks.slack.com/services/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", {
-        method: "POST",
-        body: JSON.stringify({
-          text: `🔴 ${cardId} sync failed: ${data?.message || 'Unknown error'}`,
-        }),
-        headers: { "Content-Type": "application/json" },
-      });
-    }
-  } catch (err) {
-    await fetch("https://hooks.slack.com/services/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", {
-      method: "POST",
-      body: JSON.stringify({
-        text: `🔴 ${cardId} sync exception: ${err?.message}`,
-      }),
-      headers: { "Content-Type": "application/json" },
-    });
-  }
-};
-
-// 📊 Analytics Dashboard
-const AnalyticsDashboard = () => {
-  useEffect(() => {
-    const cardIds = [
-      'VoicePerformanceCard', 'SentimentCard', 'RepScorecardCard', 'CallsCompletedCard', 'ContactRatioCard', 'LeadQualifierCard',
-      'MissedCallLogCard', 'VoiceTrainingCard', 'RAGInsightCard', 'SelfHealingCard', 'CustomerJourneyOrchestrationCard',
-      'PersonalityPackCard', 'SlackAlertsCard', 'ABTestCard', 'TicketReviewCard', 'SuggestionsPushCard', 'PredictiveAnalyticsCard',
-      'ClientAcquisitionCard', 'DealsClosedCard', 'FollowUpTrackerCard', 'KPIReportingCard', 'ROITrackingCard', 'SmartCalendarCard',
-      'ExportHistoryCard', 'FileUploadCard', 'BookingToolCard', 'SmartSpendCard', 'StripeRevenueCard', 'MonthlyRevenueCard',
-      'QuickBooksSyncCard', 'PDFGeneratorCard', 'CRMSyncCard', 'ComplianceCheckerCard', 'LoggerIntegrityCard', 'Dynamics365SyncCard',
-      'ContentStudioCard', 'PodcastGeneratorCard', 'InternalSecurityCard', 'DiagnosticsCard', 'AdminControlCard', 'ModeToggleCard',
-      'SecurityGuardCard', 'ClientSplitterCard', 'AddOnManagerCard', 'KPIExportCard', 'ThemeLoaderCard'
-    ];
-    cardIds.forEach(id => fetchCardDataAndSyncToSlack(id));
-  }, []);
-
-  return (
-    <section className="grid grid-cols-1 md:grid-cols-2 lg:grid-cols-3 gap-6 mt-10 px-6">
-
-      {/* 🔊 VoiceBot Performance */}
-      <VoicePerformanceCard />
-      <SentimentCard />
-      <RepScorecardCard />
-      <CallsCompletedCard />
-      <ContactRatioCard />
-      <LeadQualifierCard />
-      <MissedCallLogCard />
-      <VoiceTrainingCard />
-
-      {/* 🧠 AI Logic + Learning */}
-      <RAGInsightCard />
-      <SelfHealingCard />
-      <CustomerJourneyOrchestrationCard />
-      <PersonalityPackCard />
-      <SlackAlertsCard />
-      <ABTestCard />
-      <TicketReviewCard />
-      <SuggestionsPushCard />
-
-      {/* 🚀 Lead & Sales Intelligence */}
-      <PredictiveAnalyticsCard />
-      <ClientAcquisitionCard />
-      <DealsClosedCard />
-      <FollowUpTrackerCard />
-      <KPIReportingCard />
-      <ROITrackingCard />
-
-      {/* 📅 Scheduling & Engagement */}
-      <SmartCalendarCard />
-      <ExportHistoryCard />
-      <FileUploadCard />
-      <BookingToolCard />
-
-      {/* 💸 Revenue & Accounting */}
-      <SmartSpendCard />
-      <StripeRevenueCard />
-      <MonthlyRevenueCard />
-      <QuickBooksSyncCard />
-      <PDFGeneratorCard />
-
-      {/* 🧩 Integration & Sync */}
-      <CRMSyncCard />
-      <ComplianceCheckerCard />
-      <LoggerIntegrityCard />
-      <Dynamics365SyncCard />
-
-      {/* 🎨 Content & Brand */}
-      <ContentStudioCard />
-      <PodcastGeneratorCard />
-
-      {/* 🔐 Security & Admin */}
-      <InternalSecurityCard />
-      <DiagnosticsCard />
-      <AdminControlCard />
-      <ModeToggleCard />
-
-      {/* ➕ Add-On Modules */}
-      <SecurityGuardCard />
-      <ClientSplitterCard />
-      <AddOnManagerCard />
-      <KPIExportCard />
-      <ThemeLoaderCard />
-
-    </section>
-  );
-};
-
-// ✅ Footer Component
-const Footer = () => (
-  <footer className="mt-20 text-center text-sm text-gray-400 border-t border-gray-600 pt-6">
-    © {new Date().getFullYear()} YoBot® Command Center – Advanced AI Business Automation
-  </footer>
-);
-
-// ✅ Main Component
-const CommandCenter = () => {
-  return (
-    <div className="min-h-screen bg-black text-white">
-      <QuickActionCard />
-      <AdvancedToolsDrawer />
-      <AnalyticsDashboard />
-      <Footer />
-    </div>
-  );
-};
-
-export default CommandCenter;
->>>>>>> da32b76d
+// ✅ Modal Imports (deduplicated)
+import { LeadScraperModal } from '@/components/modals/LeadScraperModal';
+import VoiceStudioModal from '@/components/modals/VoiceStudioModal';
+import { CalendarModal } from '@/components/modals/CalendarModal';
+import { SmartQuotingModal } from '@/components/modals/SmartQuotingModal';
+import { ContentCreatorModal } from '@/components/modals/ContentCreatorModal';
+import { SubmitTicketModal } from '@/components/modals/SubmitTicketModal';
+import { ExportModal } from '@/components/modals/ExportModal';
+import { HubspotModal } from '@/components/modals/HubspotModal';
+import { AdminPanelModal } from '@/components/modals/AdminPanelModal';
+import AdminLoginModal from '@/components/modals/AdminLoginModal';
+import { DiagnosticsModal } from '@/components/modals/DiagnosticsModal';
+import { EmergencyModal } from '@/components/modals/EmergencyModal';
+import { SalesOrderModal } from '@/components/modals/SalesOrderModal';
+import { CopilotModal } from '@/components/modals/CopilotModal';
+import { PDFUploadModal } from '@/components/modals/PdfUploadModal';
+import { CallQueueModal } from '@/components/modals/CallQueueModal';
+import { AirtableSyncModal } from '@/components/modals/AirtableSyncModal';
+import { LoggerTrackerModal } from '@/components/modals/LoggerTrackerModal';
+import { MetricsPanelModal } from '@/components/modals/MetricsPanelModal';
+import { BehaviorTuningModal } from '@/components/modals/BehaviorTuningModal';
+import { RAGModal } from '@/components/modals/RagModal';
+import { RAGInsightsModal } from '@/components/modals/RAGInsightsModal';
+import { RevenueChartsModal } from '@/components/modals/RevenueChartsModal';
+import { SlackMonitorModal } from '@/components/modals/SlackMonitorModal';
+import { AdminSettingsModal } from '@/components/modals/AdminSettingsModal';
+import { SmartSchedulerModal } from '@/components/modals/SmartSchedulerModal';
+import { AuditLogModal } from '@/components/modals/AuditLogModal';
+
+// ✅ UI Components
+import QuickActionCard from '@/components/ui/cards/QuickActionCard';
+import KPIAnalyticsCard from '@/components/ui/cards/KPIAnalyticsCard';
+import SmartSpendCard from '@/components/ui/cards/SmartSpendCard';
+import BotalyticsCard from '@/components/ui/cards/BotalyticsCard';
+import AIAvatarOverlay from '@/components/ui/cards/AIAvatarOverlayCard';
+import SupportChatWidget from '@/components/widgets/SupportChatWidget';
+import TopNavBar from '@/components/nav/TopNavBar';
+
+import { useEffect, useState } from 'react';
+import '@/styles/CommandCenter.css';
+import '@/styles/NeonTheme.css';
+import '@/styles/StyledComponents.css';
+
+import {
+  fetchLeadsFromApollo,
+  openVoiceStudio,
+  getUpcomingCalendarEvents,
+  generateQuotePDF,
+  runContentCreation,
+  submitSupportTicket,
+  syncHubSpotContacts,
+  exportAllData,
+  syncCalendarToAirtable,
+  createVoiceStudioRecord,
+  submitQuoteToAirtable,
+  submitContentPost,
+  submitTicketToAirtable,
+  syncContactsToCRM,
+  pushExportToDrive,
+  logEvent,
+  toggleFeature,
+  submitPdfUploadToAirtable,
+  submitRagQueryToAirtable,
+  syncRagArticles,
+  runSystemDiagnostics,
+  triggerEmergencyProtocol,
+  submitSalesOrderToQBO,
+  syncQuickBooksInvoices,
+  postToMailchimp,
+  openMailchimpPage,
+  openHubSpotPage,
+  triggerSocialPoster
+} from '@/utils/function_library';
+
+const neonColors = ['#FFFF33', '#39FF14', '#FF6EC7', '#DA70D6', '#FFA500'];
+
+const kpiGroups = [
+  {
+    title: '📟 Bot Operations',
+    kpis: ['🎙️ Avg. Call Duration', '🔁 Retry Rate', '❌ Call Failures', '🧠 NLP Accuracy', '🤖 Bot Uptime']
+  },
+  {
+    title: '⚙️ Automation Health',
+    kpis: ['⚠️ Error Rate', '🔁 Scenario Repeats', '🔍 Logs Reviewed', '📦 Modules Triggered', '⏱️ Avg. Flow Runtime']
+  },
+  {
+    title: '🧰 Support Performance',
+    kpis: ['🕒 Avg. Resolution Time', '🎫 Tickets Received', '✅ Tickets Closed', '💬 Client NPS', '👀 Escalations']
+  },
+  {
+    title: '🔐 Security & Compliance',
+    kpis: ['🔐 Data Integrity Score', '🧾 Compliance Tasks Done', '🔍 Logger Tamper Rate', '🚨 Last Breach Flag', '✅ Checklist Pass %']
+  },
+  {
+    title: '📦 Client Lifecycle',
+    kpis: ['📥 New Clients This Month', '🧾 Completed Onboardings', '🗓️ Avg. Days to Launch', '🔄 Renewals Closed', '📉 Inactive Accounts']
+  },
+  {
+    title: '📊 Core KPIs',
+    kpis: ['💰 Cost Per Lead', '🚀 ROI', '🎯 Close Rate', '📈 Learning Rate']
+  },
+  {
+    title: '📡 Smart Metrics',
+    kpis: ['🧠 SmartSpend™', '📊 Botalytics™', '📞 Calls Completed', '😄 Sentiment Score']
+  },
+  {
+    title: '📈 Sales Ops',
+    kpis: ['🔁 Trial Conversion Rate', '💬 AI Suggestions Used', '📦 Top Package', '📤 Email CTR']
+  },
+  {
+    title: '🧲 Funnel & Automation',
+    kpis: ['🧲 Lead Source ROI', '⏳ First Response Time', '🕹️ Automation Success', '🕵️‍♂️ Flagged Logs']
+  },
+  {
+    title: '📋 Task & Revenue',
+    kpis: ['🎯 Tasks Completed', '⏱️ Open Tasks', '🧾 Quotes Generated', '💳 Payments Collected']
+  },
+  {
+    title: '📉 Retention',
+    kpis: ['📉 Churn Risk']
+  }
+];
+
+export default function CommandCenter() {
+  const [selectedModal, setSelectedModal] = useState<string | null>(null);
+  const [showAdvancedTools, setShowAdvancedTools] = useState(false);
+  const [liveMode, setLiveMode] = useState(true);
+  
+  console.log('Current selectedModal:', selectedModal);
+
+  const userEmail = liveMode ? 'tyson@yobot.bot' : 'daniel@yobot.bot';
+  const leadId = liveMode ? 'recD9aF6vqpUOCnA4' : 'recDbWmthkHtNZkld';
+  const mode = liveMode ? 'LIVE' : 'TEST';
+
+  const openModal = async (modalName: string, label: string) => {
+    setSelectedModal(modalName);
+    await logEvent({ module: label, trigger: 'Command Center', mode });
+
+    switch (modalName) {
+  case 'leadScraper':
+    await fetchLeadsFromApollo(userEmail);
+    break;
+  case 'voiceStudio':
+    await openVoiceStudio();
+    await createVoiceStudioRecord(userEmail, mode);
+    break;
+  case 'calendar':
+    await getUpcomingCalendarEvents(userEmail);
+    await syncCalendarToAirtable(userEmail, mode);
+    break;
+  case 'quoting':
+    await generateQuotePDF(leadId);
+    await submitQuoteToAirtable(leadId, mode);
+    break;
+  case 'contentCreator':
+    await runContentCreation();
+    await submitContentPost(userEmail, mode);
+    break;
+  case 'ticket':
+    await submitSupportTicket({ email: userEmail, message: `Submitted from ${mode} Command Center` });
+    await submitTicketToAirtable(userEmail, mode);
+    break;
+  case 'hubspot':
+    await syncHubSpotContacts();
+    await syncContactsToCRM();
+    await openHubSpotPage();
+    break;
+  case 'mailchimp':
+    await postToMailchimp(userEmail);
+    await openMailchimpPage();
+    break;
+  case 'export':
+    await exportAllData();
+    await pushExportToDrive(mode);
+    break;
+  case 'admin':
+    await toggleFeature('maintenance_mode', true);
+    break;
+  case 'pdf':
+    await submitPdfUploadToAirtable(userEmail, mode);
+    break;
+  case 'rag':
+    await submitRagQueryToAirtable();
+    await syncRagArticles();
+    break;
+  case 'diagnostics':
+    await runSystemDiagnostics();
+    break;
+  case 'emergency':
+    await triggerEmergencyProtocol();
+    break;
+  case 'salesOrder':
+    await submitSalesOrderToQBO(userEmail, mode);
+    await syncQuickBooksInvoices(userEmail);
+    break;
+  case 'socialPoster':
+    await triggerSocialPoster(userEmail);
+    break;
+  case 'adminSettings':
+    break;
+  case 'airtableSync':
+    break;
+  case 'behaviorTuning':
+    break;
+  case 'callQueue':
+    break;
+  case 'copilot':
+    break;
+  case 'loggerTracker':
+    break;
+  case 'metricsPanel':
+    break;
+  case 'ragInsights':
+    break;
+  case 'revenueCharts':
+    break;
+  case 'slackMonitor':
+    break;
+  case 'smartScheduler':
+    break;
+  case 'auditLog':
+    break;
+  case 'slackTest':
+    break;
+  case 'adminLogin':
+    break;
+  }
+}
+
+   const closeModal = () => setSelectedModal(null);
+
+  useEffect(() => {
+    document.title = 'YoBot® Command Center';
+    setSelectedModal(null);
+  }, []);
+
+  return (
+    <div className="command-center-container">
+      <div className="fixed top-0 left-0 right-0 z-10 bg-black/90 backdrop-blur-sm border-b border-[#0d82da]/30">
+        <TopNavBar />
+      </div>
+      
+      <div className="fixed top-20 right-4 z-20 floating-avatar">
+        <AIAvatarOverlay />
+      </div>
+      
+      <div className="fixed bottom-4 right-4 z-30 floating-chat">
+        <SupportChatWidget />
+      </div>
+
+      <div className="pt-16">
+        <h1 className="dashboard-title neon-text">🤖 YoBot® Command Center</h1>
+
+        <div className="mode-toggle">
+          <label>
+            <input type="checkbox" checked={liveMode} onChange={() => setLiveMode(!liveMode)} />
+            {liveMode ? 'LIVE MODE' : 'TEST MODE'}
+          </label>
+        </div>
+
+      <div className="quick-action-launchpad">
+        <QuickActionCard label="📞 Pipeline Calls" onClick={() => {}} />
+        <QuickActionCard label="☎️ Manual Call" onClick={() => {}} />
+        <QuickActionCard label="🔍 Lead Scraper" onClick={() => openModal('leadScraper', '🔍 Lead Scraper')} />
+        <QuickActionCard label="🧾 Sales Order" onClick={() => openModal('salesOrder', '🧾 Sales Order')} />
+        <QuickActionCard label="🎨 Content Creator" onClick={() => openModal('contentCreator', '🎨 Content Creator')} />
+        <QuickActionCard label="📆 SmartCalendar" onClick={() => openModal('calendar', '📆 SmartCalendar')} />
+        <QuickActionCard label="🎫 Submit Ticket" onClick={() => openModal('ticket', '🎫 Submit Ticket')} />
+        <QuickActionCard label="🤖 Smart Quoting" onClick={() => openModal('quoting', '🤖 Smart Quoting')} />
+        <QuickActionCard label="📊 Generate Report" onClick={() => openModal('export', '📊 Generate Report')} />
+        <QuickActionCard label={showAdvancedTools ? '🧰 Hide Tools' : '🧰 Advanced Tools'} onClick={() => setShowAdvancedTools(!showAdvancedTools)} />
+      </div>
+
+      {showAdvancedTools && (
+        <div className="advanced-tools-drawer">
+          <QuickActionCard label="📎 PDF Upload" onClick={() => openModal('pdf', '📎 PDF Upload')} />
+          <QuickActionCard label="📚 Knowledge" onClick={() => openModal('rag', '📚 Knowledge')} />
+          <QuickActionCard label="❤️‍🔥 Diagnostics" onClick={() => openModal('diagnostics', '❤️‍🔥 Diagnostics')} />
+          <QuickActionCard label="🚨 Emergency" onClick={() => openModal('emergency', '🚨 Emergency')} />
+          <QuickActionCard label="🎙️ Voice Studio" onClick={() => openModal('voiceStudio', '🎙️ Voice Studio')} />
+          <QuickActionCard label="📬 Mailchimp" onClick={() => openModal('mailchimp', '📬 Mailchimp')} />
+          <QuickActionCard label="🔗 HubSpot" onClick={() => openModal('hubspot', '🔗 HubSpot')} />
+          <QuickActionCard label="📣 Social Poster" onClick={() => openModal('socialPoster', '📣 Social Poster')} />
+          <QuickActionCard label="🧠 Copilot Assistant" onClick={() => openModal('copilot', '🧠 Copilot Assistant')} />
+          <QuickActionCard label="📞 Live Call Queue" onClick={() => openModal('callQueue', '📞 Live Call Queue')} />
+          <QuickActionCard label="📤 Airtable Sync Log" onClick={() => openModal('airtableSync', '📤 Airtable Sync Log')} />
+          <QuickActionCard label="🧾 Logger Tracker" onClick={() => openModal('loggerTracker', '🧾 Logger Tracker')} />
+          <QuickActionCard label="📍 Metrics Panel" onClick={() => openModal('metricsPanel', '📍 Metrics Panel')} />
+          <QuickActionCard label="🎯 Bot Behavior Tuning" onClick={() => openModal('behaviorTuning', '🎯 Bot Behavior Tuning')} />
+          <QuickActionCard label="🗣️ Voice Studio" onClick={() => openModal('voiceStudio', '🗣️ Voice Studio')} />
+          <QuickActionCard label="🔎 RAG Article Insights" onClick={() => openModal('ragInsights', '🔎 RAG Article Insights')} />
+          <QuickActionCard label="📈 Live Revenue Charts" onClick={() => openModal('revenueCharts', '📈 Live Revenue Charts')} />
+          <QuickActionCard label="💬 Slack Monitor" onClick={() => openModal('slackMonitor', '💬 Slack Monitor')} />
+          <QuickActionCard label="🔧 Admin Settings" onClick={() => openModal('adminSettings', '🔧 Admin Settings')} />
+        </div>
+      )}
+
+      <div className="module-stack">
+      </div>
+
+      <div className="analytics-dashboard-wrapper">
+  <h2 className="analytics-heading">Analytics Dashboard</h2>
+  <div className="analytics-dashboard">
+    <div className="analytics-row">
+      <SmartSpendCard />
+      <BotalyticsCard />
+    </div>
+
+    {kpiGroups.map((group, idx) => (
+      <div key={idx} className="kpi-group">
+        <h3 className="kpi-title neon-text">{group.title}</h3>
+        <div className="kpi-row">
+          {group.kpis.map((label, i) => (
+            <KPIAnalyticsCard
+              key={i}
+              label={label}
+              airtableField={label}
+              color={neonColors[Math.floor(Math.random() * neonColors.length)]}
+              showMeter={true}
+              meterThresholds={{ green: 75, yellow: 50, red: 25 }}
+            />
+          ))}
+        </div>
+      </div>
+    ))}
+  </div>
+</div>
+
+  <div className="kpi-group">
+    <h3 className="kpi-title neon-text">📈 Predictive Analytics</h3>
+    <div className="kpi-row">
+      <KPIAnalyticsCard
+        label="📅 Revenue Forecast"
+        airtableField="📅 Revenue Forecast"
+        color="#FF6EC7"
+        showMeter={true} meterThresholds={{ green: 75, yellow: 50, red: 25 }}
+      />
+      <KPIAnalyticsCard
+        label="📉 Projected Churn"
+        airtableField="📉 Projected Churn"
+        color="#DA70D6"
+        showMeter={true} meterThresholds={{ green: 75, yellow: 50, red: 25 }}
+      />
+      <KPIAnalyticsCard
+        label="📈 Growth Trajectory"
+        airtableField="📈 Growth Trajectory"
+        color="#39FF14"
+        showMeter={true} meterThresholds={{ green: 75, yellow: 50, red: 25 }}
+      />
+      <KPIAnalyticsCard
+        label="🧠 Behavior Forecast"
+        airtableField="🧠 Behavior Forecast"
+        color="#FFFF33"
+        showMeter={true} meterThresholds={{ green: 75, yellow: 50, red: 25 }}
+      />
+      <KPIAnalyticsCard
+        label="🧲 AI Deal Prediction"
+        airtableField="🧲 AI Deal Prediction"
+        color="#0d82da"
+        showMeter={true} meterThresholds={{ green: 75, yellow: 50, red: 25 }}
+      />
+    </div>  </div>
+    
+      {selectedModal === 'leadScraper' && <LeadScraperModal isOpen={true} onClose={closeModal} />}
+      {selectedModal === 'voiceStudio' && <VoiceStudioModal onClose={closeModal} />}
+      {selectedModal === 'calendar' && <CalendarModal isOpen={true} onClose={closeModal} />}
+      {selectedModal === 'quoting' && <SmartQuotingModal isOpen={true} onClose={closeModal} />}
+      {selectedModal === 'contentCreator' && <ContentCreatorModal isOpen={true} onClose={closeModal} />}
+      {selectedModal === 'ticket' && <SubmitTicketModal isOpen={true} onClose={closeModal} />}
+      {selectedModal === 'hubspot' && <HubspotModal isOpen={true} onClose={closeModal} />}
+      {selectedModal === 'export' && <ExportModal isOpen={true} onClose={closeModal} />}
+      {selectedModal === 'admin' && <AdminPanelModal isOpen={true} onClose={closeModal} />}
+      {selectedModal === 'pdf' && <PDFUploadModal isOpen={true} onClose={closeModal} />}
+      {selectedModal === 'rag' && <RAGModal isOpen={true} onClose={closeModal} />}
+      {selectedModal === 'diagnostics' && <DiagnosticsModal isOpen={true} onClose={closeModal} />}
+      {selectedModal === 'emergency' && <EmergencyModal isOpen={true} onClose={closeModal} />}
+      {selectedModal === 'salesOrder' && <SalesOrderModal isOpen={true} onClose={closeModal} />}
+      {selectedModal === 'scheduler' && <SmartSchedulerModal isOpen={true} onClose={closeModal} />}
+      {selectedModal === 'copilot' && <CopilotModal isOpen={true} onClose={closeModal} />}
+      {selectedModal === 'callQueue' && <CallQueueModal isOpen={true} onClose={closeModal} />}
+      {selectedModal === 'airtableSync' && <AirtableSyncModal isOpen={true} onClose={closeModal} />}
+      {selectedModal === 'loggerTracker' && <LoggerTrackerModal isOpen={true} onClose={closeModal} />}
+      {selectedModal === 'ragInsights' && <RAGInsightsModal isOpen={true} onClose={closeModal} />}
+      {selectedModal === 'revenueCharts' && <RevenueChartsModal isOpen={true} onClose={closeModal} />}
+      {selectedModal === 'slackMonitor' && <SlackMonitorModal isOpen={true} onClose={closeModal} />}
+      {selectedModal === 'adminSettings' && <AdminSettingsModal isOpen={true} onClose={closeModal} />}
+      {selectedModal === 'metricsPanel' && <MetricsPanelModal isOpen={true} onClose={closeModal} />}
+      {selectedModal === 'behaviorTuning' && <BehaviorTuningModal isOpen={true} onClose={closeModal} />}
+      {selectedModal === 'smartCalendar' && <CalendarModal isOpen={true} onClose={closeModal} />}
+      {selectedModal === 'slackTest' && <DiagnosticsModal isOpen={true} onClose={closeModal} />}
+      {selectedModal === 'adminLogin' && <AdminLoginModal isOpen={true} onClose={closeModal} />}
+      {selectedModal === 'auditLog' && <AuditLogModal isOpen={true} onClose={closeModal} />}
+      
+      </div>
+    </div>
+  );
+}