--- conflicted
+++ resolved
@@ -2,41 +2,25 @@
   "name": "rest-express",
   "version": "1.0.0",
   "type": "module",
-<<<<<<< HEAD
   "scripts": {
     "dev": "node ./server/index.mjs",
-
-
     "test": "jest"
-
   },
-=======
-"scripts": {
-  "dev": "node ./server/index.mjs",
-  "test": "jest"
-},
->>>>>>> 66c25155
+  "dependencies": {
+    "googleapis": "^152.0.0",
+    "nodemailer": "^7.0.5",
+    "express": "^4.18.2",
+    "axios": "^1.10.0"
+  },
   "devDependencies": {
     "@replit/vite-plugin-cartographer": "^0.2.7",
+    "@replit/vite-plugin-runtime-error-modal": "^0.0.3",
     "@types/express": "^5.0.3",
     "@types/jest": "^30.0.0",
-    "@types/node": "^24.0.3",
+    "@types/node": "^20.4.2",
     "cross-env": "^7.0.3",
     "jest": "^30.0.4",
     "ts-jest": "^29.4.0",
     "tsx": "^3.12.7"
-  },
-  "dependencies": {
-    "@googleapis/drive": "^14.1.0",
-    "@replit/vite-plugin-runtime-error-modal": "^0.0.3",
-    "@types/nodemailer": "^6.4.17",
-    "axios": "^1.10.0",
-    "express": "^4.18.2",
-<<<<<<< HEAD
-    "pdfkit": "^0.13.0"
-=======
-    "googleapis": "^152.0.0",
-    "nodemailer": "^7.0.5"
->>>>>>> 66c25155
   }
 }