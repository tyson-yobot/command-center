--- conflicted
+++ resolved
@@ -71,14 +71,14 @@
 // Deduplication check - returns record ID if duplicate found
 async function isDuplicate(email?: string, fullName?: string, domain?: string): Promise<string | null> {
   try {
-<<<<<<< HEAD
-=======
+
+
     const airtableBaseId = "appRt8V3tH4g5Z51f";
     const airtableTableId = "tblPRZ4nHbtj9opU"; // 📥 Scraped Leads · Universal
 
     const airtableToken = process.env.AIRTABLE_API_KEY || "";
 
->>>>>>> d69f9690
+
     const airtableToken = process.env.AIRTABLE_API_KEY as string;
 
     const headers = {
@@ -119,11 +119,11 @@
 // Flag duplicate in Airtable
 async function flagDuplicateInAirtable(recordId: string): Promise<boolean> {
   try {
-<<<<<<< HEAD
+
     const airtableToken = process.env.AIRTABLE_API_KEY as string;
 
     const url = recordUrl(COMMAND_CENTER_BASE_ID, SCRAPED_LEADS_TABLE_ID, recordId);
-=======
+
     const airtableBaseId = "appRt8V3tH4g5Z51f";
     const airtableTableId = "tblPRZ4nHbtj9opU";
     const airtableToken = process.env.AIRTABLE_API_KEY || "";
@@ -131,8 +131,7 @@
     const airtableToken = process.env.AIRTABLE_API_KEY as string;
 
 
-    const url = `https://api.airtable.com/v0/${airtableBaseId}/${airtableTableId}/${recordId}`;
->>>>>>> d69f9690
+
     const headers = {
       "Authorization": `Bearer ${airtableToken}`,
       "Content-Type": "application/json"
@@ -155,11 +154,11 @@
 // Update existing lead with new data
 async function updateExistingLead(recordId: string, email?: string, phone?: string, jobTitle?: string): Promise<boolean> {
   try {
-<<<<<<< HEAD
+
     const airtableToken = process.env.AIRTABLE_API_KEY as string;
 
     const url = recordUrl(COMMAND_CENTER_BASE_ID, SCRAPED_LEADS_TABLE_ID, recordId);
-=======
+
     const airtableBaseId = "appRt8V3tH4g5Z51f";
     const airtableTableId = "tblPRZ4nHbtj9opU";
 
@@ -169,7 +168,7 @@
 
 
     const url = `https://api.airtable.com/v0/${airtableBaseId}/${airtableTableId}/${recordId}`;
->>>>>>> d69f9690
+
     const headers = {
       "Authorization": `Bearer ${airtableToken}`,
       "Content-Type": "application/json"
