--- conflicted
+++ resolved
@@ -8,16 +8,10 @@
 const router = express.Router();
 
 // Airtable configuration
-<<<<<<< HEAD
 const API_KEY = process.env.AIRTABLE_API_KEY || "";
 const BASE_ID = "appRt8V3tH4g5Z51f";
-=======
-
 const API_KEY = process.env.AIRTABLE_API_KEY as string;
 const BASE_ID = COMMAND_CENTER_BASE_ID;
-
-
->>>>>>> 04778362
 const HEADERS = {
   "Authorization": `Bearer ${API_KEY}`,
   "Content-Type": "application/json"
